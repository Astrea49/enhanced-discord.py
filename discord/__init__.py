# -*- coding: utf-8 -*-

"""
Discord API Wrapper
~~~~~~~~~~~~~~~~~~~

A basic wrapper for the Discord API.

:copyright: (c) 2015-2020 Rapptz
:license: MIT, see LICENSE for more details.

"""

__title__ = 'discord'
__author__ = 'Rapptz'
__license__ = 'MIT'
__copyright__ = 'Copyright 2015-2020 Rapptz'
<<<<<<< HEAD
__version__ = '1.5.0.3'
=======
__version__ = '1.5.1'
>>>>>>> abe54f5b

__path__ = __import__('pkgutil').extend_path(__path__, __name__)

from collections import namedtuple
import logging

from .client import Client
from .appinfo import AppInfo
from .user import User, ClientUser, Profile
from .emoji import Emoji
from .partial_emoji import PartialEmoji
from .activity import *
from .channel import *
from .guild import Guild
from .flags import *
from .relationship import Relationship
from .member import Member, VoiceState
from .message import Message, MessageReference, Attachment
from .asset import Asset
from .errors import *
from .calls import CallMessage, GroupCall
from .permissions import Permissions, PermissionOverwrite
from .role import Role
from .file import File
from .colour import Color, Colour
from .integrations import Integration, IntegrationAccount
from .invite import Invite, PartialInviteChannel, PartialInviteGuild
from .template import Template
from .widget import Widget, WidgetMember, WidgetChannel
from .object import Object
from .reaction import Reaction
from . import utils, opus, abc
from .enums import *
from .embeds import Embed
from .mentions import AllowedMentions
from .shard import AutoShardedClient, ShardInfo
from .player import *
from .webhook import *
from .voice_client import VoiceClient, VoiceProtocol
from .audit_logs import AuditLogChanges, AuditLogEntry, AuditLogDiff
from .raw_models import *
from .team import *

VersionInfo = namedtuple('VersionInfo', 'major minor micro releaselevel serial')

version_info = VersionInfo(major=1, minor=5, micro=1, releaselevel='final', serial=0)

try:
    from logging import NullHandler
except ImportError:
    class NullHandler(logging.Handler):
        def emit(self, record):
            pass

logging.getLogger(__name__).addHandler(NullHandler())<|MERGE_RESOLUTION|>--- conflicted
+++ resolved
@@ -15,11 +15,7 @@
 __author__ = 'Rapptz'
 __license__ = 'MIT'
 __copyright__ = 'Copyright 2015-2020 Rapptz'
-<<<<<<< HEAD
-__version__ = '1.5.0.3'
-=======
-__version__ = '1.5.1'
->>>>>>> abe54f5b
+__version__ = '1.5.1.4'
 
 __path__ = __import__('pkgutil').extend_path(__path__, __name__)
 
