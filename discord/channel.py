# -*- coding: utf-8 -*-

"""
The MIT License (MIT)

Copyright (c) 2015-present Rapptz

Permission is hereby granted, free of charge, to any person obtaining a
copy of this software and associated documentation files (the "Software"),
to deal in the Software without restriction, including without limitation
the rights to use, copy, modify, merge, publish, distribute, sublicense,
and/or sell copies of the Software, and to permit persons to whom the
Software is furnished to do so, subject to the following conditions:

The above copyright notice and this permission notice shall be included in
all copies or substantial portions of the Software.

THE SOFTWARE IS PROVIDED "AS IS", WITHOUT WARRANTY OF ANY KIND, EXPRESS
OR IMPLIED, INCLUDING BUT NOT LIMITED TO THE WARRANTIES OF MERCHANTABILITY,
FITNESS FOR A PARTICULAR PURPOSE AND NONINFRINGEMENT. IN NO EVENT SHALL THE
AUTHORS OR COPYRIGHT HOLDERS BE LIABLE FOR ANY CLAIM, DAMAGES OR OTHER
LIABILITY, WHETHER IN AN ACTION OF CONTRACT, TORT OR OTHERWISE, ARISING
FROM, OUT OF OR IN CONNECTION WITH THE SOFTWARE OR THE USE OR OTHER
DEALINGS IN THE SOFTWARE.
"""

import time
import asyncio

import discord.abc
from .permissions import Permissions
from .enums import ChannelType, try_enum, VoiceRegion
from .mixins import Hashable
from . import utils
from .asset import Asset
from .errors import ClientException, NoMoreItems, InvalidArgument

__all__ = (
    'TextChannel',
    'VoiceChannel',
    'StageChannel',
    'DMChannel',
    'CategoryChannel',
    'StoreChannel',
    'GroupChannel',
    '_channel_factory',
)

async def _single_delete_strategy(messages):
    for m in messages:
        await m.delete()

class TextChannel(discord.abc.Messageable, discord.abc.GuildChannel, Hashable):
    """Represents a Discord guild text channel.

    .. container:: operations

        .. describe:: x == y

            Checks if two channels are equal.

        .. describe:: x != y

            Checks if two channels are not equal.

        .. describe:: hash(x)

            Returns the channel's hash.

        .. describe:: str(x)

            Returns the channel's name.

    Attributes
    -----------
    name: :class:`str`
        The channel name.
    guild: :class:`Guild`
        The guild the channel belongs to.
    id: :class:`int`
        The channel ID.
    category_id: Optional[:class:`int`]
        The category channel ID this channel belongs to, if applicable.
    topic: Optional[:class:`str`]
        The channel's topic. ``None`` if it doesn't exist.
    position: :class:`int`
        The position in the channel list. This is a number that starts at 0. e.g. the
        top channel is position 0.
    last_message_id: Optional[:class:`int`]
        The last message ID of the message sent to this channel. It may
        *not* point to an existing or valid message.
    slowmode_delay: :class:`int`
        The number of seconds a member must wait between sending messages
        in this channel. A value of `0` denotes that it is disabled.
        Bots and users with :attr:`~Permissions.manage_channels` or
        :attr:`~Permissions.manage_messages` bypass slowmode.
    """

    __slots__ = ('name', 'id', 'guild', 'topic', '_state', 'nsfw',
                 'category_id', 'position', 'slowmode_delay', '_overwrites',
                 '_type', 'last_message_id')

    def __init__(self, *, state, guild, data):
        self._state = state
        self.id = int(data['id'])
        self._type = data['type']
        self._update(guild, data)

    def __repr__(self):
        attrs = [
            ('id', self.id),
            ('name', self.name),
            ('position', self.position),
            ('nsfw', self.nsfw),
            ('news', self.is_news()),
            ('category_id', self.category_id)
        ]
        return '<%s %s>' % (self.__class__.__name__, ' '.join('%s=%r' % t for t in attrs))

    def _update(self, guild, data):
        self.guild = guild
        self.name = data['name']
        self.category_id = utils._get_as_snowflake(data, 'parent_id')
        self.topic = data.get('topic')
        self.position = data['position']
        self.nsfw = data.get('nsfw', False)
        # Does this need coercion into `int`? No idea yet.
        self.slowmode_delay = data.get('rate_limit_per_user', 0)
        self._type = data.get('type', self._type)
        self.last_message_id = utils._get_as_snowflake(data, 'last_message_id')
        self._fill_overwrites(data)

    async def _get_channel(self):
        return self

    @property
    def type(self):
        """:class:`ChannelType`: The channel's Discord type."""
        return try_enum(ChannelType, self._type)

    @property
    def _sorting_bucket(self):
        return ChannelType.text.value

<<<<<<< HEAD
    @property
    def can_send(self):
        """:class:`bool`: Checks if the bot can send messages

        .. versionadded:: 1.5.0.2"""
        return self.permissions_for(self.guild.me).send_messages

=======
    @utils.copy_doc(discord.abc.GuildChannel.permissions_for)
>>>>>>> f6c8bfdf
    def permissions_for(self, member):
        base = super().permissions_for(member)

        # text channels do not have voice related permissions
        denied = Permissions.voice()
        base.value &= ~denied.value
        return base

    @property
    def members(self):
        """List[:class:`Member`]: Returns all members that can see this channel."""
        return [m for m in self.guild.members if self.permissions_for(m).read_messages]

    def is_nsfw(self):
        """:class:`bool`: Checks if the channel is NSFW."""
        return self.nsfw

    def is_news(self):
        """:class:`bool`: Checks if the channel is a news channel."""
        return self._type == ChannelType.news.value

    @property
    def last_message(self):
        """Fetches the last message from this channel in cache.

        The message might not be valid or point to an existing message.

        .. admonition:: Reliable Fetching
            :class: helpful

            For a slightly more reliable method of fetching the
            last message, consider using either :meth:`history`
            or :meth:`fetch_message` with the :attr:`last_message_id`
            attribute.

        Returns
        ---------
        Optional[:class:`Message`]
            The last message in this channel or ``None`` if not found.
        """
        return self._state._get_message(self.last_message_id) if self.last_message_id else None

    async def edit(self, *, reason=None, **options):
        """|coro|

        Edits the channel.

        You must have the :attr:`~Permissions.manage_channels` permission to
        use this.

        .. versionchanged:: 1.3
            The ``overwrites`` keyword-only parameter was added.

        .. versionchanged:: 1.4
            The ``type`` keyword-only parameter was added.

        Parameters
        ----------
        name: :class:`str`
            The new channel name.
        topic: :class:`str`
            The new channel's topic.
        position: :class:`int`
            The new channel's position.
        nsfw: :class:`bool`
            To mark the channel as NSFW or not.
        sync_permissions: :class:`bool`
            Whether to sync permissions with the channel's new or pre-existing
            category. Defaults to ``False``.
        category: Optional[:class:`CategoryChannel`]
            The new category for this channel. Can be ``None`` to remove the
            category.
        slowmode_delay: :class:`int`
            Specifies the slowmode rate limit for user in this channel, in seconds.
            A value of `0` disables slowmode. The maximum value possible is `21600`.
        type: :class:`ChannelType`
            Change the type of this text channel. Currently, only conversion between
            :attr:`ChannelType.text` and :attr:`ChannelType.news` is supported. This
            is only available to guilds that contain ``NEWS`` in :attr:`Guild.features`.
        reason: Optional[:class:`str`]
            The reason for editing this channel. Shows up on the audit log.
        overwrites: :class:`dict`
            A :class:`dict` of target (either a role or a member) to
            :class:`PermissionOverwrite` to apply to the channel.

        Raises
        ------
        InvalidArgument
            If position is less than 0 or greater than the number of channels, or if
            the permission overwrite information is not in proper form.
        Forbidden
            You do not have permissions to edit the channel.
        HTTPException
            Editing the channel failed.
        """
        await self._edit(options, reason=reason)

    @utils.copy_doc(discord.abc.GuildChannel.clone)
    async def clone(self, *, name=None, reason=None):
        return await self._clone_impl({
            'topic': self.topic,
            'nsfw': self.nsfw,
            'rate_limit_per_user': self.slowmode_delay
        }, name=name, reason=reason)

    async def delete_messages(self, messages):
        """|coro|

        Deletes a list of messages. This is similar to :meth:`Message.delete`
        except it bulk deletes multiple messages.

        As a special case, if the number of messages is 0, then nothing
        is done. If the number of messages is 1 then single message
        delete is done. If it's more than two, then bulk delete is used.

        You cannot bulk delete more than 100 messages or messages that
        are older than 14 days old.

        You must have the :attr:`~Permissions.manage_messages` permission to
        use this.

        Usable only by bot accounts.

        Parameters
        -----------
        messages: Iterable[:class:`abc.Snowflake`]
            An iterable of messages denoting which ones to bulk delete.

        Raises
        ------
        ClientException
            The number of messages to delete was more than 100.
        Forbidden
            You do not have proper permissions to delete the messages or
            you're not using a bot account.
        NotFound
            If single delete, then the message was already deleted.
        HTTPException
            Deleting the messages failed.
        """
        if not isinstance(messages, (list, tuple)):
            messages = list(messages)

        if len(messages) == 0:
            return # do nothing

        if len(messages) == 1:
            message_id = messages[0].id
            await self._state.http.delete_message(self.id, message_id)
            return

        if len(messages) > 100:
            raise ClientException('Can only bulk delete messages up to 100 messages')

        message_ids = [m.id for m in messages]
        await self._state.http.delete_messages(self.id, message_ids)

    async def purge(self, *, limit=100, check=None, before=None, after=None, around=None, oldest_first=False, bulk=True):
        """|coro|

        Purges a list of messages that meet the criteria given by the predicate
        ``check``. If a ``check`` is not provided then all messages are deleted
        without discrimination.

        You must have the :attr:`~Permissions.manage_messages` permission to
        delete messages even if they are your own (unless you are a user
        account). The :attr:`~Permissions.read_message_history` permission is
        also needed to retrieve message history.

        Internally, this employs a different number of strategies depending
        on the conditions met such as if a bulk delete is possible or if
        the account is a user bot or not.

        Examples
        ---------

        Deleting bot's messages ::

            def is_me(m):
                return m.author == client.user

            deleted = await channel.purge(limit=100, check=is_me)
            await channel.send('Deleted {} message(s)'.format(len(deleted)))

        Parameters
        -----------
        limit: Optional[:class:`int`]
            The number of messages to search through. This is not the number
            of messages that will be deleted, though it can be.
        check: Callable[[:class:`Message`], :class:`bool`]
            The function used to check if a message should be deleted.
            It must take a :class:`Message` as its sole parameter.
        before: Optional[Union[:class:`abc.Snowflake`, :class:`datetime.datetime`]]
            Same as ``before`` in :meth:`history`.
        after: Optional[Union[:class:`abc.Snowflake`, :class:`datetime.datetime`]]
            Same as ``after`` in :meth:`history`.
        around: Optional[Union[:class:`abc.Snowflake`, :class:`datetime.datetime`]]
            Same as ``around`` in :meth:`history`.
        oldest_first: Optional[:class:`bool`]
            Same as ``oldest_first`` in :meth:`history`.
        bulk: :class:`bool`
            If ``True``, use bulk delete. Setting this to ``False`` is useful for mass-deleting
            a bot's own messages without :attr:`Permissions.manage_messages`. When ``True``, will
            fall back to single delete if current account is a user bot (now deprecated), or if messages are
            older than two weeks.

        Raises
        -------
        Forbidden
            You do not have proper permissions to do the actions required.
        HTTPException
            Purging the messages failed.

        Returns
        --------
        List[:class:`.Message`]
            The list of messages that were deleted.
        """

        if check is None:
            check = lambda m: True

        iterator = self.history(limit=limit, before=before, after=after, oldest_first=oldest_first, around=around)
        ret = []
        count = 0

        minimum_time = int((time.time() - 14 * 24 * 60 * 60) * 1000.0 - 1420070400000) << 22
        strategy = self.delete_messages if self._state.is_bot and bulk else _single_delete_strategy

        while True:
            try:
                msg = await iterator.next()
            except NoMoreItems:
                # no more messages to poll
                if count >= 2:
                    # more than 2 messages -> bulk delete
                    to_delete = ret[-count:]
                    await strategy(to_delete)
                elif count == 1:
                    # delete a single message
                    await ret[-1].delete()

                return ret
            else:
                if count == 100:
                    # we've reached a full 'queue'
                    to_delete = ret[-100:]
                    await strategy(to_delete)
                    count = 0
                    await asyncio.sleep(1)

                if check(msg):
                    if msg.id < minimum_time:
                        # older than 14 days old
                        if count == 1:
                            await ret[-1].delete()
                        elif count >= 2:
                            to_delete = ret[-count:]
                            await strategy(to_delete)

                        count = 0
                        strategy = _single_delete_strategy

                    count += 1
                    ret.append(msg)

    async def webhooks(self):
        """|coro|

        Gets the list of webhooks from this channel.

        Requires :attr:`~.Permissions.manage_webhooks` permissions.

        Raises
        -------
        Forbidden
            You don't have permissions to get the webhooks.

        Returns
        --------
        List[:class:`Webhook`]
            The webhooks for this channel.
        """

        from .webhook import Webhook
        data = await self._state.http.channel_webhooks(self.id)
        return [Webhook.from_state(d, state=self._state) for d in data]

    async def create_webhook(self, *, name, avatar=None, reason=None):
        """|coro|

        Creates a webhook for this channel.

        Requires :attr:`~.Permissions.manage_webhooks` permissions.

        .. versionchanged:: 1.1
            Added the ``reason`` keyword-only parameter.

        Parameters
        -------------
        name: :class:`str`
            The webhook's name.
        avatar: Optional[:class:`bytes`]
            A :term:`py:bytes-like object` representing the webhook's default avatar.
            This operates similarly to :meth:`~ClientUser.edit`.
        reason: Optional[:class:`str`]
            The reason for creating this webhook. Shows up in the audit logs.

        Raises
        -------
        HTTPException
            Creating the webhook failed.
        Forbidden
            You do not have permissions to create a webhook.

        Returns
        --------
        :class:`Webhook`
            The created webhook.
        """

        from .webhook import Webhook
        if avatar is not None:
            avatar = utils._bytes_to_base64_data(avatar)

        data = await self._state.http.create_webhook(self.id, name=str(name), avatar=avatar, reason=reason)
        return Webhook.from_state(data, state=self._state)

    async def follow(self, *, destination, reason=None):
        """
        Follows a channel using a webhook.

        Only news channels can be followed.

        .. note::

            The webhook returned will not provide a token to do webhook
            actions, as Discord does not provide it.

        .. versionadded:: 1.3

        Parameters
        -----------
        destination: :class:`TextChannel`
            The channel you would like to follow from.
        reason: Optional[:class:`str`]
            The reason for following the channel. Shows up on the destination guild's audit log.

            .. versionadded:: 1.4

        Raises
        -------
        HTTPException
            Following the channel failed.
        Forbidden
            You do not have the permissions to create a webhook.

        Returns
        --------
        :class:`Webhook`
            The created webhook.
        """

        if not self.is_news():
            raise ClientException('The channel must be a news channel.')

        if not isinstance(destination, TextChannel):
            raise InvalidArgument('Expected TextChannel received {0.__name__}'.format(type(destination)))

        from .webhook import Webhook
        data = await self._state.http.follow_webhook(self.id, webhook_channel_id=destination.id, reason=reason)
        return Webhook._as_follower(data, channel=destination, user=self._state.user)

    def get_partial_message(self, message_id):
        """Creates a :class:`PartialMessage` from the message ID.

        This is useful if you want to work with a message and only have its ID without
        doing an unnecessary API call.

        .. versionadded:: 1.6

        Parameters
        ------------
        message_id: :class:`int`
            The message ID to create a partial message for.

        Returns
        ---------
        :class:`PartialMessage`
            The partial message.
        """

        from .message import PartialMessage
        return PartialMessage(channel=self, id=message_id)

class VocalGuildChannel(discord.abc.Connectable, discord.abc.GuildChannel, Hashable):
    __slots__ = ('name', 'id', 'guild', 'bitrate', 'user_limit',
                 '_state', 'position', '_overwrites', 'category_id',
                 'rtc_region')

    def __init__(self, *, state, guild, data):
        self._state = state
        self.id = int(data['id'])
        self._update(guild, data)

    def _get_voice_client_key(self):
        return self.guild.id, 'guild_id'

    def _get_voice_state_pair(self):
        return self.guild.id, self.id

    def _update(self, guild, data):
        self.guild = guild
        self.name = data['name']
        self.rtc_region = data.get('rtc_region')
        if self.rtc_region:
            self.rtc_region = try_enum(VoiceRegion, self.rtc_region)
        self.category_id = utils._get_as_snowflake(data, 'parent_id')
        self.position = data['position']
        self.bitrate = data.get('bitrate')
        self.user_limit = data.get('user_limit')
        self._fill_overwrites(data)

    @property
    def _sorting_bucket(self):
        return ChannelType.voice.value

    @property
    def members(self):
        """List[:class:`Member`]: Returns all members that are currently inside this voice channel."""
        ret = []
        for user_id, state in self.guild._voice_states.items():
            if state.channel and state.channel.id == self.id:
                member = self.guild.get_member(user_id)
                if member is not None:
                    ret.append(member)
        return ret

    @property
    def voice_states(self):
        """Returns a mapping of member IDs who have voice states in this channel.

        .. versionadded:: 1.3

        .. note::

            This function is intentionally low level to replace :attr:`members`
            when the member cache is unavailable.

        Returns
        --------
        Mapping[:class:`int`, :class:`VoiceState`]
            The mapping of member ID to a voice state.
        """
        return {key: value for key, value in self.guild._voice_states.items() if value.channel.id == self.id}

    @utils.copy_doc(discord.abc.GuildChannel.permissions_for)
    def permissions_for(self, member):
        base = super().permissions_for(member)

        # voice channels cannot be edited by people who can't connect to them
        # It also implicitly denies all other voice perms
        if not base.connect:
            denied = Permissions.voice()
            denied.update(manage_channels=True, manage_roles=True)
            base.value &= ~denied.value
        return base

class VoiceChannel(VocalGuildChannel):
    """Represents a Discord guild voice channel.

    .. container:: operations

        .. describe:: x == y

            Checks if two channels are equal.

        .. describe:: x != y

            Checks if two channels are not equal.

        .. describe:: hash(x)

            Returns the channel's hash.

        .. describe:: str(x)

            Returns the channel's name.

    Attributes
    -----------
    name: :class:`str`
        The channel name.
    guild: :class:`Guild`
        The guild the channel belongs to.
    id: :class:`int`
        The channel ID.
    category_id: Optional[:class:`int`]
        The category channel ID this channel belongs to, if applicable.
    position: :class:`int`
        The position in the channel list. This is a number that starts at 0. e.g. the
        top channel is position 0.
    bitrate: :class:`int`
        The channel's preferred audio bitrate in bits per second.
    user_limit: :class:`int`
        The channel's limit for number of members that can be in a voice channel.
    rtc_region: Optional[:class:`VoiceRegion`]
        The region for the voice channel's voice communication.
        A value of ``None`` indicates automatic voice region detection.

        .. versionadded:: 1.7
    """

    __slots__ = ()

    def __repr__(self):
        attrs = [
            ('id', self.id),
            ('name', self.name),
            ('rtc_region', self.rtc_region),
            ('position', self.position),
            ('bitrate', self.bitrate),
            ('user_limit', self.user_limit),
            ('category_id', self.category_id)
        ]
        return '<%s %s>' % (self.__class__.__name__, ' '.join('%s=%r' % t for t in attrs))

    @property
    def type(self):
        """:class:`ChannelType`: The channel's Discord type."""
        return ChannelType.voice

    @utils.copy_doc(discord.abc.GuildChannel.clone)
    async def clone(self, *, name=None, reason=None):
        return await self._clone_impl({
            'bitrate': self.bitrate,
            'user_limit': self.user_limit
        }, name=name, reason=reason)

    async def edit(self, *, reason=None, **options):
        """|coro|

        Edits the channel.

        You must have the :attr:`~Permissions.manage_channels` permission to
        use this.

        .. versionchanged:: 1.3
            The ``overwrites`` keyword-only parameter was added.

        Parameters
        ----------
        name: :class:`str`
            The new channel's name.
        bitrate: :class:`int`
            The new channel's bitrate.
        user_limit: :class:`int`
            The new channel's user limit.
        position: :class:`int`
            The new channel's position.
        sync_permissions: :class:`bool`
            Whether to sync permissions with the channel's new or pre-existing
            category. Defaults to ``False``.
        category: Optional[:class:`CategoryChannel`]
            The new category for this channel. Can be ``None`` to remove the
            category.
        reason: Optional[:class:`str`]
            The reason for editing this channel. Shows up on the audit log.
        overwrites: :class:`dict`
            A :class:`dict` of target (either a role or a member) to
            :class:`PermissionOverwrite` to apply to the channel.
        rtc_region: Optional[:class:`VoiceRegion`]
            The new region for the voice channel's voice communication.
            A value of ``None`` indicates automatic voice region detection.

            .. versionadded:: 1.7

        Raises
        ------
        InvalidArgument
            If the permission overwrite information is not in proper form.
        Forbidden
            You do not have permissions to edit the channel.
        HTTPException
            Editing the channel failed.
        """

        await self._edit(options, reason=reason)

class StageChannel(VocalGuildChannel):
    """Represents a Discord guild stage channel.

    .. versionadded:: 1.7

    .. container:: operations

        .. describe:: x == y

            Checks if two channels are equal.

        .. describe:: x != y

            Checks if two channels are not equal.

        .. describe:: hash(x)

            Returns the channel's hash.

        .. describe:: str(x)

            Returns the channel's name.

    Attributes
    -----------
    name: :class:`str`
        The channel name.
    guild: :class:`Guild`
        The guild the channel belongs to.
    id: :class:`int`
        The channel ID.
    topic: Optional[:class:`str`]
        The channel's topic. ``None`` if it isn't set.
    category_id: Optional[:class:`int`]
        The category channel ID this channel belongs to, if applicable.
    position: :class:`int`
        The position in the channel list. This is a number that starts at 0. e.g. the
        top channel is position 0.
    bitrate: :class:`int`
        The channel's preferred audio bitrate in bits per second.
    user_limit: :class:`int`
        The channel's limit for number of members that can be in a stage channel.
    rtc_region: Optional[:class:`VoiceRegion`]
        The region for the stage channel's voice communication.
        A value of ``None`` indicates automatic voice region detection.
    """
    __slots__ = ('topic',)

    def __repr__(self):
        attrs = [
            ('id', self.id),
            ('name', self.name),
            ('topic', self.topic),
            ('rtc_region', self.rtc_region),
            ('position', self.position),
            ('bitrate', self.bitrate),
            ('user_limit', self.user_limit),
            ('category_id', self.category_id)
        ]
        return '<%s %s>' % (self.__class__.__name__, ' '.join('%s=%r' % t for t in attrs))

    def _update(self, guild, data):
        super()._update(guild, data)
        self.topic = data.get('topic')

    @property
    def requesting_to_speak(self):
        """List[:class:`Member`]: A list of members who are requesting to speak in the stage channel."""
        return [member for member in self.members if member.voice.requested_to_speak_at is not None]

    @property
    def type(self):
        """:class:`ChannelType`: The channel's Discord type."""
        return ChannelType.stage_voice

    @utils.copy_doc(discord.abc.GuildChannel.clone)
    async def clone(self, *, name=None, reason=None):
        return await self._clone_impl({
            'topic': self.topic,
        }, name=name, reason=reason)

    async def edit(self, *, reason=None, **options):
        """|coro|

        Edits the channel.

        You must have the :attr:`~Permissions.manage_channels` permission to
        use this.

        Parameters
        ----------
        name: :class:`str`
            The new channel's name.
        topic: :class:`str`
            The new channel's topic.
        position: :class:`int`
            The new channel's position.
        sync_permissions: :class:`bool`
            Whether to sync permissions with the channel's new or pre-existing
            category. Defaults to ``False``.
        category: Optional[:class:`CategoryChannel`]
            The new category for this channel. Can be ``None`` to remove the
            category.
        reason: Optional[:class:`str`]
            The reason for editing this channel. Shows up on the audit log.
        overwrites: :class:`dict`
            A :class:`dict` of target (either a role or a member) to
            :class:`PermissionOverwrite` to apply to the channel.
        rtc_region: Optional[:class:`VoiceRegion`]
            The new region for the stage channel's voice communication.
            A value of ``None`` indicates automatic voice region detection.

        Raises
        ------
        InvalidArgument
            If the permission overwrite information is not in proper form.
        Forbidden
            You do not have permissions to edit the channel.
        HTTPException
            Editing the channel failed.
        """

        await self._edit(options, reason=reason)

class CategoryChannel(discord.abc.GuildChannel, Hashable):
    """Represents a Discord channel category.

    These are useful to group channels to logical compartments.

    .. container:: operations

        .. describe:: x == y

            Checks if two channels are equal.

        .. describe:: x != y

            Checks if two channels are not equal.

        .. describe:: hash(x)

            Returns the category's hash.

        .. describe:: str(x)

            Returns the category's name.

    Attributes
    -----------
    name: :class:`str`
        The category name.
    guild: :class:`Guild`
        The guild the category belongs to.
    id: :class:`int`
        The category channel ID.
    position: :class:`int`
        The position in the category list. This is a number that starts at 0. e.g. the
        top category is position 0.
    """

    __slots__ = ('name', 'id', 'guild', 'nsfw', '_state', 'position', '_overwrites', 'category_id')

    def __init__(self, *, state, guild, data):
        self._state = state
        self.id = int(data['id'])
        self._update(guild, data)

    def __repr__(self):
        return '<CategoryChannel id={0.id} name={0.name!r} position={0.position} nsfw={0.nsfw}>'.format(self)

    def _update(self, guild, data):
        self.guild = guild
        self.name = data['name']
        self.category_id = utils._get_as_snowflake(data, 'parent_id')
        self.nsfw = data.get('nsfw', False)
        self.position = data['position']
        self._fill_overwrites(data)

    @property
    def _sorting_bucket(self):
        return ChannelType.category.value

    @property
    def type(self):
        """:class:`ChannelType`: The channel's Discord type."""
        return ChannelType.category

    def is_nsfw(self):
        """:class:`bool`: Checks if the category is NSFW."""
        return self.nsfw

    @utils.copy_doc(discord.abc.GuildChannel.clone)
    async def clone(self, *, name=None, reason=None):
        return await self._clone_impl({
            'nsfw': self.nsfw
        }, name=name, reason=reason)

    async def edit(self, *, reason=None, **options):
        """|coro|

        Edits the channel.

        You must have the :attr:`~Permissions.manage_channels` permission to
        use this.

        .. versionchanged:: 1.3
            The ``overwrites`` keyword-only parameter was added.

        Parameters
        ----------
        name: :class:`str`
            The new category's name.
        position: :class:`int`
            The new category's position.
        nsfw: :class:`bool`
            To mark the category as NSFW or not.
        reason: Optional[:class:`str`]
            The reason for editing this category. Shows up on the audit log.
        overwrites: :class:`dict`
            A :class:`dict` of target (either a role or a member) to
            :class:`PermissionOverwrite` to apply to the channel.

        Raises
        ------
        InvalidArgument
            If position is less than 0 or greater than the number of categories.
        Forbidden
            You do not have permissions to edit the category.
        HTTPException
            Editing the category failed.
        """

        await self._edit(options=options, reason=reason)

    @utils.copy_doc(discord.abc.GuildChannel.move)
    async def move(self, **kwargs):
        kwargs.pop('category', None)
        await super().move(**kwargs)

    @property
    def channels(self):
        """List[:class:`abc.GuildChannel`]: Returns the channels that are under this category.

        These are sorted by the official Discord UI, which places voice channels below the text channels.
        """
        def comparator(channel):
            return (not isinstance(channel, TextChannel), channel.position)

        ret = [c for c in self.guild.channels if c.category_id == self.id]
        ret.sort(key=comparator)
        return ret

    @property
    def text_channels(self):
        """List[:class:`TextChannel`]: Returns the text channels that are under this category."""
        ret = [c for c in self.guild.channels
            if c.category_id == self.id
            and isinstance(c, TextChannel)]
        ret.sort(key=lambda c: (c.position, c.id))
        return ret

    @property
    def voice_channels(self):
        """List[:class:`VoiceChannel`]: Returns the voice channels that are under this category."""
        ret = [c for c in self.guild.channels
            if c.category_id == self.id
            and isinstance(c, VoiceChannel)]
        ret.sort(key=lambda c: (c.position, c.id))
        return ret

    @property
    def stage_channels(self):
        """List[:class:`StageChannel`]: Returns the voice channels that are under this category.

        .. versionadded:: 1.7
        """
        ret = [c for c in self.guild.channels
            if c.category_id == self.id
            and isinstance(c, StageChannel)]
        ret.sort(key=lambda c: (c.position, c.id))
        return ret

    async def create_text_channel(self, name, *, overwrites=None, reason=None, **options):
        """|coro|

        A shortcut method to :meth:`Guild.create_text_channel` to create a :class:`TextChannel` in the category.

        Returns
        -------
        :class:`TextChannel`
            The channel that was just created.
        """
        return await self.guild.create_text_channel(name, overwrites=overwrites, category=self, reason=reason, **options)

    async def create_voice_channel(self, name, *, overwrites=None, reason=None, **options):
        """|coro|

        A shortcut method to :meth:`Guild.create_voice_channel` to create a :class:`VoiceChannel` in the category.

        Returns
        -------
        :class:`VoiceChannel`
            The channel that was just created.
        """
        return await self.guild.create_voice_channel(name, overwrites=overwrites, category=self, reason=reason, **options)

    async def create_stage_channel(self, name, *, overwrites=None, reason=None, **options):
        """|coro|

        A shortcut method to :meth:`Guild.create_stage_channel` to create a :class:`StageChannel` in the category.

        .. versionadded:: 1.7

        Returns
        -------
        :class:`StageChannel`
            The channel that was just created.
        """
        return await self.guild.create_stage_channel(name, overwrites=overwrites, category=self, reason=reason, **options)

class StoreChannel(discord.abc.GuildChannel, Hashable):
    """Represents a Discord guild store channel.

    .. container:: operations

        .. describe:: x == y

            Checks if two channels are equal.

        .. describe:: x != y

            Checks if two channels are not equal.

        .. describe:: hash(x)

            Returns the channel's hash.

        .. describe:: str(x)

            Returns the channel's name.

    Attributes
    -----------
    name: :class:`str`
        The channel name.
    guild: :class:`Guild`
        The guild the channel belongs to.
    id: :class:`int`
        The channel ID.
    category_id: :class:`int`
        The category channel ID this channel belongs to.
    position: :class:`int`
        The position in the channel list. This is a number that starts at 0. e.g. the
        top channel is position 0.
    """
    __slots__ = ('name', 'id', 'guild', '_state', 'nsfw',
                 'category_id', 'position', '_overwrites',)

    def __init__(self, *, state, guild, data):
        self._state = state
        self.id = int(data['id'])
        self._update(guild, data)

    def __repr__(self):
        return '<StoreChannel id={0.id} name={0.name!r} position={0.position} nsfw={0.nsfw}>'.format(self)

    def _update(self, guild, data):
        self.guild = guild
        self.name = data['name']
        self.category_id = utils._get_as_snowflake(data, 'parent_id')
        self.position = data['position']
        self.nsfw = data.get('nsfw', False)
        self._fill_overwrites(data)

    @property
    def _sorting_bucket(self):
        return ChannelType.text.value

    @property
    def type(self):
        """:class:`ChannelType`: The channel's Discord type."""
        return ChannelType.store

    @utils.copy_doc(discord.abc.GuildChannel.permissions_for)
    def permissions_for(self, member):
        base = super().permissions_for(member)

        # store channels do not have voice related permissions
        denied = Permissions.voice()
        base.value &= ~denied.value
        return base

    def is_nsfw(self):
        """:class:`bool`: Checks if the channel is NSFW."""
        return self.nsfw

    @utils.copy_doc(discord.abc.GuildChannel.clone)
    async def clone(self, *, name=None, reason=None):
        return await self._clone_impl({
            'nsfw': self.nsfw
        }, name=name, reason=reason)

    async def edit(self, *, reason=None, **options):
        """|coro|

        Edits the channel.

        You must have the :attr:`~Permissions.manage_channels` permission to
        use this.

        Parameters
        ----------
        name: :class:`str`
            The new channel name.
        position: :class:`int`
            The new channel's position.
        nsfw: :class:`bool`
            To mark the channel as NSFW or not.
        sync_permissions: :class:`bool`
            Whether to sync permissions with the channel's new or pre-existing
            category. Defaults to ``False``.
        category: Optional[:class:`CategoryChannel`]
            The new category for this channel. Can be ``None`` to remove the
            category.
        reason: Optional[:class:`str`]
            The reason for editing this channel. Shows up on the audit log.
        overwrites: :class:`dict`
            A :class:`dict` of target (either a role or a member) to
            :class:`PermissionOverwrite` to apply to the channel.

            .. versionadded:: 1.3

        Raises
        ------
        InvalidArgument
            If position is less than 0 or greater than the number of channels, or if
            the permission overwrite information is not in proper form.
        Forbidden
            You do not have permissions to edit the channel.
        HTTPException
            Editing the channel failed.
        """
        await self._edit(options, reason=reason)

class DMChannel(discord.abc.Messageable, Hashable):
    """Represents a Discord direct message channel.

    .. container:: operations

        .. describe:: x == y

            Checks if two channels are equal.

        .. describe:: x != y

            Checks if two channels are not equal.

        .. describe:: hash(x)

            Returns the channel's hash.

        .. describe:: str(x)

            Returns a string representation of the channel

    Attributes
    ----------
    recipient: :class:`User`
        The user you are participating with in the direct message channel.
    me: :class:`ClientUser`
        The user presenting yourself.
    id: :class:`int`
        The direct message channel ID.
    """

    __slots__ = ('id', 'recipient', 'me', '_state')

    def __init__(self, *, me, state, data):
        self._state = state
        self.recipient = state.store_user(data['recipients'][0])
        self.me = me
        self.id = int(data['id'])

    async def _get_channel(self):
        return self

    def __str__(self):
        return 'Direct Message with %s' % self.recipient

    def __repr__(self):
        return '<DMChannel id={0.id} recipient={0.recipient!r}>'.format(self)

    @property
    def type(self):
        """:class:`ChannelType`: The channel's Discord type."""
        return ChannelType.private

    @property
    def created_at(self):
        """:class:`datetime.datetime`: Returns the direct message channel's creation time in UTC."""
        return utils.snowflake_time(self.id)

    def permissions_for(self, user=None):
        """Handles permission resolution for a :class:`User`.

        This function is there for compatibility with other channel types.

        Actual direct messages do not really have the concept of permissions.

        This returns all the Text related permissions set to ``True`` except:

        - :attr:`~Permissions.send_tts_messages`: You cannot send TTS messages in a DM.
        - :attr:`~Permissions.manage_messages`: You cannot delete others messages in a DM.

        Parameters
        -----------
        user: :class:`User`
            The user to check permissions for. This parameter is ignored
            but kept for compatibility.

        Returns
        --------
        :class:`Permissions`
            The resolved permissions.
        """

        base = Permissions.text()
        base.send_tts_messages = False
        base.manage_messages = False
        return base

    def get_partial_message(self, message_id):
        """Creates a :class:`PartialMessage` from the message ID.

        This is useful if you want to work with a message and only have its ID without
        doing an unnecessary API call.

        .. versionadded:: 1.6

        Parameters
        ------------
        message_id: :class:`int`
            The message ID to create a partial message for.

        Returns
        ---------
        :class:`PartialMessage`
            The partial message.
        """

        from .message import PartialMessage
        return PartialMessage(channel=self, id=message_id)

class GroupChannel(discord.abc.Messageable, Hashable):
    """Represents a Discord group channel.

    .. container:: operations

        .. describe:: x == y

            Checks if two channels are equal.

        .. describe:: x != y

            Checks if two channels are not equal.

        .. describe:: hash(x)

            Returns the channel's hash.

        .. describe:: str(x)

            Returns a string representation of the channel

    Attributes
    ----------
    recipients: List[:class:`User`]
        The users you are participating with in the group channel.
    me: :class:`ClientUser`
        The user presenting yourself.
    id: :class:`int`
        The group channel ID.
    owner: :class:`User`
        The user that owns the group channel.
    icon: Optional[:class:`str`]
        The group channel's icon hash if provided.
    name: Optional[:class:`str`]
        The group channel's name if provided.
    """

    __slots__ = ('id', 'recipients', 'owner', 'icon', 'name', 'me', '_state')

    def __init__(self, *, me, state, data):
        self._state = state
        self.id = int(data['id'])
        self.me = me
        self._update_group(data)

    def _update_group(self, data):
        owner_id = utils._get_as_snowflake(data, 'owner_id')
        self.icon = data.get('icon')
        self.name = data.get('name')

        try:
            self.recipients = [self._state.store_user(u) for u in data['recipients']]
        except KeyError:
            pass

        if owner_id == self.me.id:
            self.owner = self.me
        else:
            self.owner = utils.find(lambda u: u.id == owner_id, self.recipients)

    async def _get_channel(self):
        return self

    def __str__(self):
        if self.name:
            return self.name

        if len(self.recipients) == 0:
            return 'Unnamed'

        return ', '.join(map(lambda x: x.name, self.recipients))

    def __repr__(self):
        return '<GroupChannel id={0.id} name={0.name!r}>'.format(self)

    @property
    def type(self):
        """:class:`ChannelType`: The channel's Discord type."""
        return ChannelType.group

    @property
    def icon_url(self):
        """:class:`Asset`: Returns the channel's icon asset if available.

        This is equivalent to calling :meth:`icon_url_as` with
        the default parameters ('webp' format and a size of 1024).
        """
        return self.icon_url_as()

    def icon_url_as(self, *, format='webp', size=1024):
        """Returns an :class:`Asset` for the icon the channel has.

        The format must be one of 'webp', 'jpeg', 'jpg' or 'png'.
        The size must be a power of 2 between 16 and 4096.

        .. versionadded:: 2.0

        Parameters
        -----------
        format: :class:`str`
            The format to attempt to convert the icon to. Defaults to 'webp'.
        size: :class:`int`
            The size of the image to display.

        Raises
        ------
        InvalidArgument
            Bad image format passed to ``format`` or invalid ``size``.

        Returns
        --------
        :class:`Asset`
            The resulting CDN asset.
        """
        return Asset._from_icon(self._state, self, 'channel', format=format, size=size)

    @property
    def created_at(self):
        """:class:`datetime.datetime`: Returns the channel's creation time in UTC."""
        return utils.snowflake_time(self.id)

    def permissions_for(self, user):
        """Handles permission resolution for a :class:`User`.

        This function is there for compatibility with other channel types.

        Actual direct messages do not really have the concept of permissions.

        This returns all the Text related permissions set to ``True`` except:

        - :attr:`~Permissions.send_tts_messages`: You cannot send TTS messages in a DM.
        - :attr:`~Permissions.manage_messages`: You cannot delete others messages in a DM.

        This also checks the kick_members permission if the user is the owner.

        Parameters
        -----------
        user: :class:`User`
            The user to check permissions for.

        Returns
        --------
        :class:`Permissions`
            The resolved permissions for the user.
        """

        base = Permissions.text()
        base.send_tts_messages = False
        base.manage_messages = False
        base.mention_everyone = True

        if user.id == self.owner.id:
            base.kick_members = True

        return base

    @utils.deprecated()
    async def add_recipients(self, *recipients):
        r"""|coro|

        Adds recipients to this group.

        A group can only have a maximum of 10 members.
        Attempting to add more ends up in an exception. To
        add a recipient to the group, you must have a relationship
        with the user of type :attr:`RelationshipType.friend`.

        .. deprecated:: 1.7

        Parameters
        -----------
        \*recipients: :class:`User`
            An argument list of users to add to this group.

        Raises
        -------
        HTTPException
            Adding a recipient to this group failed.
        """

        # TODO: wait for the corresponding WS event

        req = self._state.http.add_group_recipient
        for recipient in recipients:
            await req(self.id, recipient.id)

    @utils.deprecated()
    async def remove_recipients(self, *recipients):
        r"""|coro|

        Removes recipients from this group.

        .. deprecated:: 1.7

        Parameters
        -----------
        \*recipients: :class:`User`
            An argument list of users to remove from this group.

        Raises
        -------
        HTTPException
            Removing a recipient from this group failed.
        """

        # TODO: wait for the corresponding WS event

        req = self._state.http.remove_group_recipient
        for recipient in recipients:
            await req(self.id, recipient.id)

    @utils.deprecated()
    async def edit(self, **fields):
        """|coro|

        Edits the group.

        .. deprecated:: 1.7

        Parameters
        -----------
        name: Optional[:class:`str`]
            The new name to change the group to.
            Could be ``None`` to remove the name.
        icon: Optional[:class:`bytes`]
            A :term:`py:bytes-like object` representing the new icon.
            Could be ``None`` to remove the icon.

        Raises
        -------
        HTTPException
            Editing the group failed.
        """

        try:
            icon_bytes = fields['icon']
        except KeyError:
            pass
        else:
            if icon_bytes is not None:
                fields['icon'] = utils._bytes_to_base64_data(icon_bytes)

        data = await self._state.http.edit_group(self.id, **fields)
        self._update_group(data)

    async def leave(self):
        """|coro|

        Leave the group.

        If you are the only one in the group, this deletes it as well.

        Raises
        -------
        HTTPException
            Leaving the group failed.
        """

        await self._state.http.leave_group(self.id)

def _channel_factory(channel_type):
    value = try_enum(ChannelType, channel_type)
    if value is ChannelType.text:
        return TextChannel, value
    elif value is ChannelType.voice:
        return VoiceChannel, value
    elif value is ChannelType.private:
        return DMChannel, value
    elif value is ChannelType.category:
        return CategoryChannel, value
    elif value is ChannelType.group:
        return GroupChannel, value
    elif value is ChannelType.news:
        return TextChannel, value
    elif value is ChannelType.store:
        return StoreChannel, value
    elif value is ChannelType.stage_voice:
        return StageChannel, value
    else:
        return None, value<|MERGE_RESOLUTION|>--- conflicted
+++ resolved
@@ -142,7 +142,6 @@
     def _sorting_bucket(self):
         return ChannelType.text.value
 
-<<<<<<< HEAD
     @property
     def can_send(self):
         """:class:`bool`: Checks if the bot can send messages
@@ -150,9 +149,7 @@
         .. versionadded:: 1.5.0.2"""
         return self.permissions_for(self.guild.me).send_messages
 
-=======
     @utils.copy_doc(discord.abc.GuildChannel.permissions_for)
->>>>>>> f6c8bfdf
     def permissions_for(self, member):
         base = super().permissions_for(member)
 
