--- conflicted
+++ resolved
@@ -142,11 +142,6 @@
     shard_count: Optional[:class:`int`]
         The total number of shards.
     intents: :class:`Intents`
-<<<<<<< HEAD
-        A list of intents that you want to enable for the session. This is a way of
-        disabling and enabling certain gateway events from triggering and being sent.
-        Currently, if no intents are passed then you will receive all data.
-=======
         The intents that you want to enable for the session. This is a way of
         disabling and enabling certain gateway events from triggering and being sent.
 
@@ -155,7 +150,6 @@
         Allows for finer control over how the library caches members.
 
         .. versionadded:: 1.5
->>>>>>> 6546f63a
     fetch_offline_members: :class:`bool`
         Indicates if :func:`.on_ready` should be delayed to fetch all offline
         members from the guilds the client belongs to. If this is ``False``\, then
