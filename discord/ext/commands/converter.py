--- conflicted
+++ resolved
@@ -218,31 +218,10 @@
 
         if match is not None:
             user_id = int(match.group(1))
-<<<<<<< HEAD
-            result = await ctx.bot.try_user(user_id) or _utils_get(ctx.message.mentions, id=user_id)
-        else:
-            arg = argument
-
-            # Remove the '@' character if this is the first character from the argument
-            if arg[0] == '@':
-                # Remove first character
-                arg = arg[1:]
-
-            # check for discriminator if it exists,
-            if len(arg) > 5 and arg[-5] == '#':
-                discrim = arg[-4:]
-                name = arg[:-5]
-                predicate = lambda u: u.name == name and u.discriminator == discrim
-                result = discord.utils.find(predicate, state._users.values())
-                if result is not None:
-                    return result
-
-            predicate = lambda u: u.name == arg
-=======
             result = ctx.bot.get_user(user_id) or _utils_get(ctx.message.mentions, id=user_id)
             if result is None:
                 try:
-                    result = await ctx.bot.fetch_user(user_id)
+                    result = await ctx.bot.try_user(user_id)
                 except discord.HTTPException:
                     raise UserNotFound(argument) from None
 
@@ -260,7 +239,6 @@
             discrim = arg[-4:]
             name = arg[:-5]
             predicate = lambda u: u.name == name and u.discriminator == discrim
->>>>>>> 5bad6339
             result = discord.utils.find(predicate, state._users.values())
             if result is not None:
                 return result
