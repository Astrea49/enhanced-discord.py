"""
The MIT License (MIT)

Copyright (c) 2015-present Rapptz

Permission is hereby granted, free of charge, to any person obtaining a
copy of this software and associated documentation files (the "Software"),
to deal in the Software without restriction, including without limitation
the rights to use, copy, modify, merge, publish, distribute, sublicense,
and/or sell copies of the Software, and to permit persons to whom the
Software is furnished to do so, subject to the following conditions:

The above copyright notice and this permission notice shall be included in
all copies or substantial portions of the Software.

THE SOFTWARE IS PROVIDED "AS IS", WITHOUT WARRANTY OF ANY KIND, EXPRESS
OR IMPLIED, INCLUDING BUT NOT LIMITED TO THE WARRANTIES OF MERCHANTABILITY,
FITNESS FOR A PARTICULAR PURPOSE AND NONINFRINGEMENT. IN NO EVENT SHALL THE
AUTHORS OR COPYRIGHT HOLDERS BE LIABLE FOR ANY CLAIM, DAMAGES OR OTHER
LIABILITY, WHETHER IN AN ACTION OF CONTRACT, TORT OR OTHERWISE, ARISING
FROM, OUT OF OR IN CONNECTION WITH THE SOFTWARE OR THE USE OR OTHER
DEALINGS IN THE SOFTWARE.
"""

from __future__ import annotations

import re
import inspect
from typing import (
    Any,
    Dict,
    Generic,
    Iterable,
    Literal,
    Optional,
    TYPE_CHECKING,
    List,
    Protocol,
    Type,
    TypeVar,
    Tuple,
    Union,
    runtime_checkable,
)

import discord
from .errors import *

if TYPE_CHECKING:
    from .context import Context
    from discord.message import PartialMessageableChannel


__all__ = (
    "Converter",
    "ObjectConverter",
    "MemberConverter",
    "UserConverter",
    "MessageConverter",
    "PartialMessageConverter",
    "TextChannelConverter",
    "InviteConverter",
    "GuildConverter",
    "RoleConverter",
    "GameConverter",
    "ColourConverter",
    "ColorConverter",
    "VoiceChannelConverter",
    "StageChannelConverter",
    "EmojiConverter",
    "PartialEmojiConverter",
    "CategoryChannelConverter",
    "IDConverter",
    "StoreChannelConverter",
    "ThreadConverter",
    "GuildChannelConverter",
    "GuildStickerConverter",
    "clean_content",
    "Greedy",
    "Option",
    "run_converters",
)


def _get_from_guilds(bot, getter, argument):
    result = None
    for guild in bot.guilds:
        result = getattr(guild, getter)(argument)
        if result:
            return result
    return result


_utils_get = discord.utils.get
T = TypeVar("T")
T_co = TypeVar("T_co", covariant=True)
CT = TypeVar("CT", bound=discord.abc.GuildChannel)
TT = TypeVar("TT", bound=discord.Thread)

DT = TypeVar("DT", bound=str)


@runtime_checkable
class Converter(Protocol[T_co]):
    """The base class of custom converters that require the :class:`.Context`
    to be passed to be useful.

    This allows you to implement converters that function similar to the
    special cased ``discord`` classes.

    Classes that derive from this should override the :meth:`~.Converter.convert`
    method to do its conversion logic. This method must be a :ref:`coroutine <coroutine>`.
    """

    async def convert(self, ctx: Context, argument: str) -> T_co:
        """|coro|

        The method to override to do conversion logic.

        If an error is found while converting, it is recommended to
        raise a :exc:`.CommandError` derived exception as it will
        properly propagate to the error handlers.

        Parameters
        -----------
        ctx: :class:`.Context`
            The invocation context that the argument is being used in.
        argument: :class:`str`
            The argument that is being converted.

        Raises
        -------
        :exc:`.CommandError`
            A generic exception occurred when converting the argument.
        :exc:`.BadArgument`
            The converter failed to convert the argument.
        """
        raise NotImplementedError("Derived classes need to implement this.")


_ID_REGEX = re.compile(r"([0-9]{15,20})$")


class IDConverter(Converter[T_co]):
    @staticmethod
    def _get_id_match(argument):
        return _ID_REGEX.match(argument)


class ObjectConverter(IDConverter[discord.Object]):
    """Converts to a :class:`~discord.Object`.

    The argument must follow the valid ID or mention formats (e.g. `<@80088516616269824>`).

    .. versionadded:: 2.0

    The lookup strategy is as follows (in order):

    1. Lookup by ID.
    2. Lookup by member, role, or channel mention.
    """

    async def convert(self, ctx: Context, argument: str) -> discord.Object:
        match = self._get_id_match(argument) or re.match(r"<(?:@(?:!|&)?|#)([0-9]{15,20})>$", argument)

        if match is None:
            raise ObjectNotFound(argument)

        result = int(match.group(1))

        return discord.Object(id=result)


class MemberConverter(IDConverter[discord.Member]):
    """Converts to a :class:`~discord.Member`.

    All lookups are via the local guild. If in a DM context, then the lookup
    is done by the global cache.

    The lookup strategy is as follows (in order):

    1. Lookup by ID.
    2. Lookup by mention.
    3. Lookup by name#discrim
    4. Lookup by name
    5. Lookup by nickname

    .. versionchanged:: 1.5
         Raise :exc:`.MemberNotFound` instead of generic :exc:`.BadArgument`

    .. versionchanged:: 1.5.1
        This converter now lazily fetches members from the gateway and HTTP APIs,
        optionally caching the result if :attr:`.MemberCacheFlags.joined` is enabled.
    """

    async def query_member_named(self, guild, argument):
        cache = guild._state.member_cache_flags.joined
        if len(argument) > 5 and argument[-5] == "#":
            username, _, discriminator = argument.rpartition("#")
            members = await guild.query_members(username, limit=100, cache=cache)
            return discord.utils.get(members, name=username, discriminator=discriminator)
        else:
            members = await guild.query_members(argument, limit=100, cache=cache)
            return discord.utils.find(lambda m: m.name == argument or m.nick == argument, members)

    async def query_member_by_id(self, bot, guild, user_id):
        ws = bot._get_websocket(shard_id=guild.shard_id)
        cache = guild._state.member_cache_flags.joined
        if ws.is_ratelimited():
            # If we're being rate limited on the WS, then fall back to using the HTTP API
            # So we don't have to wait ~60 seconds for the query to finish
            try:
                member = await guild.fetch_member(user_id)
            except discord.HTTPException:
                return None

            if cache:
                guild._add_member(member)
            return member

        # If we're not being rate limited then we can use the websocket to actually query
        members = await guild.query_members(limit=1, user_ids=[user_id], cache=cache)
        if not members:
            return None
        return members[0]

    async def convert(self, ctx: Context, argument: str) -> discord.Member:
        bot = ctx.bot
        match = self._get_id_match(argument) or re.match(r"<@!?([0-9]{15,20})>$", argument)
        guild = ctx.guild
        result = None
        user_id = None
        if match is None:
            # not a mention...
            if guild:
                result = guild.get_member_named(argument)
            else:
                result = _get_from_guilds(bot, "get_member_named", argument)
        else:
            user_id = int(match.group(1))
            if guild:
                result = guild.get_member(user_id) or _utils_get(ctx.message.mentions, id=user_id)
            else:
                result = _get_from_guilds(bot, "get_member", user_id)

        if result is None:
            if guild is None:
                raise MemberNotFound(argument)

            if user_id is not None:
                result = await self.query_member_by_id(bot, guild, user_id)
            else:
                result = await self.query_member_named(guild, argument)

            if not result:
                raise MemberNotFound(argument)

        return result


class UserConverter(IDConverter[discord.User]):
    """Converts to a :class:`~discord.User`.

    All lookups are via the global user cache.

    The lookup strategy is as follows (in order):

    1. Lookup by ID.
    2. Lookup by mention.
    3. Lookup by name#discrim
    4. Lookup by name

    .. versionchanged:: 1.5
         Raise :exc:`.UserNotFound` instead of generic :exc:`.BadArgument`

    .. versionchanged:: 1.6
        This converter now lazily fetches users from the HTTP APIs if an ID is passed
        and it's not available in cache.
    """

    async def convert(self, ctx: Context, argument: str) -> discord.User:
        match = self._get_id_match(argument) or re.match(r"<@!?([0-9]{15,20})>$", argument)
        result = None
        state = ctx._state

        if match is not None:
            user_id = int(match.group(1))
            result = ctx.bot.get_user(user_id) or _utils_get(ctx.message.mentions, id=user_id)
            if result is None:
                try:
                    result = await ctx.bot.fetch_user(user_id)
                except discord.HTTPException:
                    raise UserNotFound(argument) from None

            return result

        arg = argument

        # Remove the '@' character if this is the first character from the argument
        if arg[0] == "@":
            # Remove first character
            arg = arg[1:]

        # check for discriminator if it exists,
        if len(arg) > 5 and arg[-5] == "#":
            discrim = arg[-4:]
            name = arg[:-5]
            predicate = lambda u: u.name == name and u.discriminator == discrim
            result = discord.utils.find(predicate, state._users.values())
            if result is not None:
                return result

        predicate = lambda u: u.name == arg
        result = discord.utils.find(predicate, state._users.values())

        if result is None:
            raise UserNotFound(argument)

        return result


class PartialMessageConverter(Converter[discord.PartialMessage]):
    """Converts to a :class:`discord.PartialMessage`.

    .. versionadded:: 1.7

    The creation strategy is as follows (in order):

    1. By "{channel ID}-{message ID}" (retrieved by shift-clicking on "Copy ID")
    2. By message ID (The message is assumed to be in the context channel.)
    3. By message URL
    """

    @staticmethod
    def _get_id_matches(ctx, argument):
        id_regex = re.compile(r"(?:(?P<channel_id>[0-9]{15,20})-)?(?P<message_id>[0-9]{15,20})$")
        link_regex = re.compile(
            r"https?://(?:(ptb|canary|www)\.)?discord(?:app)?\.com/channels/"
            r"(?P<guild_id>[0-9]{15,20}|@me)"
            r"/(?P<channel_id>[0-9]{15,20})/(?P<message_id>[0-9]{15,20})/?$"
        )
        match = id_regex.match(argument) or link_regex.match(argument)
        if not match:
            raise MessageNotFound(argument)
        data = match.groupdict()
        channel_id = discord.utils._get_as_snowflake(data, "channel_id")
        message_id = int(data["message_id"])
        guild_id = data.get("guild_id")
        if guild_id is None:
            guild_id = ctx.guild and ctx.guild.id
        elif guild_id == "@me":
            guild_id = None
        else:
            guild_id = int(guild_id)
        return guild_id, message_id, channel_id

    @staticmethod
    def _resolve_channel(ctx, guild_id, channel_id) -> Optional[PartialMessageableChannel]:
        if guild_id is not None:
            guild = ctx.bot.get_guild(guild_id)
            if guild is not None and channel_id is not None:
                return guild._resolve_channel(channel_id)  # type: ignore
            else:
                return None
        else:
            return ctx.bot.get_channel(channel_id) if channel_id else ctx.channel

    async def convert(self, ctx: Context, argument: str) -> discord.PartialMessage:
        guild_id, message_id, channel_id = self._get_id_matches(ctx, argument)
        channel = self._resolve_channel(ctx, guild_id, channel_id)
        if not channel:
            raise ChannelNotFound(channel_id)
        return discord.PartialMessage(channel=channel, id=message_id)


class MessageConverter(IDConverter[discord.Message]):
    """Converts to a :class:`discord.Message`.

    .. versionadded:: 1.1

    The lookup strategy is as follows (in order):

    1. Lookup by "{channel ID}-{message ID}" (retrieved by shift-clicking on "Copy ID")
    2. Lookup by message ID (the message **must** be in the context channel)
    3. Lookup by message URL

    .. versionchanged:: 1.5
         Raise :exc:`.ChannelNotFound`, :exc:`.MessageNotFound` or :exc:`.ChannelNotReadable` instead of generic :exc:`.BadArgument`
    """

    async def convert(self, ctx: Context, argument: str) -> discord.Message:
        guild_id, message_id, channel_id = PartialMessageConverter._get_id_matches(ctx, argument)
        message = ctx.bot._connection._get_message(message_id)
        if message:
            return message
        channel = PartialMessageConverter._resolve_channel(ctx, guild_id, channel_id)
        if not channel:
            raise ChannelNotFound(channel_id)
        try:
            return await channel.fetch_message(message_id)
        except discord.NotFound:
            raise MessageNotFound(argument)
        except discord.Forbidden:
            raise ChannelNotReadable(channel)


class GuildChannelConverter(IDConverter[discord.abc.GuildChannel]):
    """Converts to a :class:`~discord.abc.GuildChannel`.

    All lookups are via the local guild. If in a DM context, then the lookup
    is done by the global cache.

    The lookup strategy is as follows (in order):

    1. Lookup by ID.
    2. Lookup by mention.
    3. Lookup by name.

    .. versionadded:: 2.0
    """

    async def convert(self, ctx: Context, argument: str) -> discord.abc.GuildChannel:
        return self._resolve_channel(ctx, argument, "channels", discord.abc.GuildChannel)

    @staticmethod
    def _resolve_channel(ctx: Context, argument: str, attribute: str, type: Type[CT]) -> CT:
        bot = ctx.bot

        match = IDConverter._get_id_match(argument) or re.match(r"<#([0-9]{15,20})>$", argument)
        result = None
        guild = ctx.guild

        if match is None:
            # not a mention
            if guild:
                iterable: Iterable[CT] = getattr(guild, attribute)
                result: Optional[CT] = discord.utils.get(iterable, name=argument)
            else:

                def check(c):
                    return isinstance(c, type) and c.name == argument

                result = discord.utils.find(check, bot.get_all_channels())
        else:
            channel_id = int(match.group(1))
            if guild:
                result = guild.get_channel(channel_id)
            else:
                result = _get_from_guilds(bot, "get_channel", channel_id)

        if not isinstance(result, type):
            raise ChannelNotFound(argument)

        return result

    @staticmethod
    def _resolve_thread(ctx: Context, argument: str, attribute: str, type: Type[TT]) -> TT:
        bot = ctx.bot

        match = IDConverter._get_id_match(argument) or re.match(r"<#([0-9]{15,20})>$", argument)
        result = None
        guild = ctx.guild

        if match is None:
            # not a mention
            if guild:
                iterable: Iterable[TT] = getattr(guild, attribute)
                result: Optional[TT] = discord.utils.get(iterable, name=argument)
        else:
            thread_id = int(match.group(1))
            if guild:
                result = guild.get_thread(thread_id)

        if not result or not isinstance(result, type):
            raise ThreadNotFound(argument)

        return result


class TextChannelConverter(IDConverter[discord.TextChannel]):
    """Converts to a :class:`~discord.TextChannel`.

    All lookups are via the local guild. If in a DM context, then the lookup
    is done by the global cache.

    The lookup strategy is as follows (in order):

    1. Lookup by ID.
    2. Lookup by mention.
    3. Lookup by name

    .. versionchanged:: 1.5
         Raise :exc:`.ChannelNotFound` instead of generic :exc:`.BadArgument`
    """

    async def convert(self, ctx: Context, argument: str) -> discord.TextChannel:
        return GuildChannelConverter._resolve_channel(ctx, argument, "text_channels", discord.TextChannel)


class VoiceChannelConverter(IDConverter[discord.VoiceChannel]):
    """Converts to a :class:`~discord.VoiceChannel`.

    All lookups are via the local guild. If in a DM context, then the lookup
    is done by the global cache.

    The lookup strategy is as follows (in order):

    1. Lookup by ID.
    2. Lookup by mention.
    3. Lookup by name

    .. versionchanged:: 1.5
         Raise :exc:`.ChannelNotFound` instead of generic :exc:`.BadArgument`
    """

    async def convert(self, ctx: Context, argument: str) -> discord.VoiceChannel:
        return GuildChannelConverter._resolve_channel(ctx, argument, "voice_channels", discord.VoiceChannel)


class StageChannelConverter(IDConverter[discord.StageChannel]):
    """Converts to a :class:`~discord.StageChannel`.

    .. versionadded:: 1.7

    All lookups are via the local guild. If in a DM context, then the lookup
    is done by the global cache.

    The lookup strategy is as follows (in order):

    1. Lookup by ID.
    2. Lookup by mention.
    3. Lookup by name
    """

    async def convert(self, ctx: Context, argument: str) -> discord.StageChannel:
        return GuildChannelConverter._resolve_channel(ctx, argument, "stage_channels", discord.StageChannel)


class CategoryChannelConverter(IDConverter[discord.CategoryChannel]):
    """Converts to a :class:`~discord.CategoryChannel`.

    All lookups are via the local guild. If in a DM context, then the lookup
    is done by the global cache.

    The lookup strategy is as follows (in order):

    1. Lookup by ID.
    2. Lookup by mention.
    3. Lookup by name

    .. versionchanged:: 1.5
         Raise :exc:`.ChannelNotFound` instead of generic :exc:`.BadArgument`
    """

    async def convert(self, ctx: Context, argument: str) -> discord.CategoryChannel:
        return GuildChannelConverter._resolve_channel(ctx, argument, "categories", discord.CategoryChannel)


class StoreChannelConverter(IDConverter[discord.StoreChannel]):
    """Converts to a :class:`~discord.StoreChannel`.

    All lookups are via the local guild. If in a DM context, then the lookup
    is done by the global cache.

    The lookup strategy is as follows (in order):

    1. Lookup by ID.
    2. Lookup by mention.
    3. Lookup by name.

    .. versionadded:: 1.7
    """

    async def convert(self, ctx: Context, argument: str) -> discord.StoreChannel:
        return GuildChannelConverter._resolve_channel(ctx, argument, "channels", discord.StoreChannel)


class ThreadConverter(IDConverter[discord.Thread]):
    """Coverts to a :class:`~discord.Thread`.

    All lookups are via the local guild.

    The lookup strategy is as follows (in order):

    1. Lookup by ID.
    2. Lookup by mention.
    3. Lookup by name.

    .. versionadded:: 2.0
    """

    async def convert(self, ctx: Context, argument: str) -> discord.Thread:
        return GuildChannelConverter._resolve_thread(ctx, argument, "threads", discord.Thread)


class ColourConverter(Converter[discord.Colour]):
    """Converts to a :class:`~discord.Colour`.

    .. versionchanged:: 1.5
        Add an alias named ColorConverter

    The following formats are accepted:
    
    - ``<hex>``
    - ``0x<hex>``
    - ``#<hex>``
    - ``0x#<hex>``
    - ``rgb(<number>, <number>, <number>)``
    - Any of the ``classmethod`` in :class:`~discord.Colour`

        - The ``_`` in the name can be optionally replaced with spaces.

    Like CSS, ``<number>`` can be either 0-255 or 0-100% and ``<hex>`` can be
    either a 6 digit hex number or a 3 digit hex shortcut (e.g. #fff).

    .. versionchanged:: 1.5
         Raise :exc:`.BadColourArgument` instead of generic :exc:`.BadArgument`

    .. versionchanged:: 1.7
        Added support for ``rgb`` function and 3-digit hex shortcuts
    """

    RGB_REGEX = re.compile(r"rgb\s*\((?P<r>[0-9]{1,3}%?)\s*,\s*(?P<g>[0-9]{1,3}%?)\s*,\s*(?P<b>[0-9]{1,3}%?)\s*\)")

    def parse_hex_number(self, argument):
        arg = "".join(i * 2 for i in argument) if len(argument) == 3 else argument
        try:
            value = int(arg, base=16)
            if not (0 <= value <= 0xFFFFFF):
                raise BadColourArgument(argument)
        except ValueError:
            raise BadColourArgument(argument)
        else:
            return discord.Color(value=value)

    def parse_rgb_number(self, argument, number):
        if number[-1] == "%":
            value = int(number[:-1])
            if not (0 <= value <= 100):
                raise BadColourArgument(argument)
            return round(255 * (value / 100))

        value = int(number)
        if not (0 <= value <= 255):
            raise BadColourArgument(argument)
        return value

    def parse_rgb(self, argument, *, regex=RGB_REGEX):
        match = regex.match(argument)
        if match is None:
            raise BadColourArgument(argument)

        red = self.parse_rgb_number(argument, match.group("r"))
        green = self.parse_rgb_number(argument, match.group("g"))
        blue = self.parse_rgb_number(argument, match.group("b"))
        return discord.Color.from_rgb(red, green, blue)

    async def convert(self, ctx: Context, argument: str) -> discord.Colour:
        if argument[0] == "#":
            return self.parse_hex_number(argument[1:])

        if argument[0:2] == "0x":
            rest = argument[2:]
            # Legacy backwards compatible syntax
            if rest.startswith("#"):
                return self.parse_hex_number(rest[1:])
            return self.parse_hex_number(rest)

        arg = argument.lower()
        if arg[0:3] == "rgb":
            return self.parse_rgb(arg)

        arg = arg.replace(" ", "_")
        method = getattr(discord.Colour, arg, None)
<<<<<<< HEAD
        if method is None:
            return self.parse_hex_number(argument)
        elif arg.startswith('from_') or not inspect.ismethod(method):
=======
        if arg.startswith("from_") or method is None or not inspect.ismethod(method):
>>>>>>> e48690da
            raise BadColourArgument(arg)
        return method()


ColorConverter = ColourConverter


class RoleConverter(IDConverter[discord.Role]):
    """Converts to a :class:`~discord.Role`.

    All lookups are via the local guild. If in a DM context, the converter raises
    :exc:`.NoPrivateMessage` exception.

    The lookup strategy is as follows (in order):

    1. Lookup by ID.
    2. Lookup by mention.
    3. Lookup by name

    .. versionchanged:: 1.5
         Raise :exc:`.RoleNotFound` instead of generic :exc:`.BadArgument`
    """

    async def convert(self, ctx: Context, argument: str) -> discord.Role:
        guild = ctx.guild
        if not guild:
            raise NoPrivateMessage()

        match = self._get_id_match(argument) or re.match(r"<@&([0-9]{15,20})>$", argument)
        if match:
            result = guild.get_role(int(match.group(1)))
        else:
            result = discord.utils.get(guild._roles.values(), name=argument)

        if result is None:
            raise RoleNotFound(argument)
        return result


class GameConverter(Converter[discord.Game]):
    """Converts to :class:`~discord.Game`."""

    async def convert(self, ctx: Context, argument: str) -> discord.Game:
        return discord.Game(name=argument)


class InviteConverter(Converter[discord.Invite]):
    """Converts to a :class:`~discord.Invite`.

    This is done via an HTTP request using :meth:`.Bot.fetch_invite`.

    .. versionchanged:: 1.5
         Raise :exc:`.BadInviteArgument` instead of generic :exc:`.BadArgument`
    """

    async def convert(self, ctx: Context, argument: str) -> discord.Invite:
        try:
            invite = await ctx.bot.fetch_invite(argument)
            return invite
        except Exception as exc:
            raise BadInviteArgument(argument) from exc


class GuildConverter(IDConverter[discord.Guild]):
    """Converts to a :class:`~discord.Guild`.

    The lookup strategy is as follows (in order):

    1. Lookup by ID.
    2. Lookup by name. (There is no disambiguation for Guilds with multiple matching names).

    .. versionadded:: 1.7
    """

    async def convert(self, ctx: Context, argument: str) -> discord.Guild:
        match = self._get_id_match(argument)
        result = None

        if match is not None:
            guild_id = int(match.group(1))
            result = ctx.bot.get_guild(guild_id)

        if result is None:
            result = discord.utils.get(ctx.bot.guilds, name=argument)

            if result is None:
                raise GuildNotFound(argument)
        return result


class EmojiConverter(IDConverter[discord.Emoji]):
    """Converts to a :class:`~discord.Emoji`.

    All lookups are done for the local guild first, if available. If that lookup
    fails, then it checks the client's global cache.

    The lookup strategy is as follows (in order):

    1. Lookup by ID.
    2. Lookup by extracting ID from the emoji.
    3. Lookup by name

    .. versionchanged:: 1.5
         Raise :exc:`.EmojiNotFound` instead of generic :exc:`.BadArgument`
    """

    async def convert(self, ctx: Context, argument: str) -> discord.Emoji:
        match = self._get_id_match(argument) or re.match(r"<a?:[a-zA-Z0-9\_]{1,32}:([0-9]{15,20})>$", argument)
        result = None
        bot = ctx.bot
        guild = ctx.guild

        if match is None:
            # Try to get the emoji by name. Try local guild first.
            if guild:
                result = discord.utils.get(guild.emojis, name=argument)

            if result is None:
                result = discord.utils.get(bot.emojis, name=argument)
        else:
            emoji_id = int(match.group(1))

            # Try to look up emoji by id.
            result = bot.get_emoji(emoji_id)

        if result is None:
            raise EmojiNotFound(argument)

        return result


class PartialEmojiConverter(Converter[discord.PartialEmoji]):
    """Converts to a :class:`~discord.PartialEmoji`.

    This is done by extracting the animated flag, name and ID from the emoji.

    .. versionchanged:: 1.5
         Raise :exc:`.PartialEmojiConversionFailure` instead of generic :exc:`.BadArgument`
    """

    async def convert(self, ctx: Context, argument: str) -> discord.PartialEmoji:
        match = re.match(r"<(a?):([a-zA-Z0-9\_]{1,32}):([0-9]{15,20})>$", argument)

        if match:
            emoji_animated = bool(match.group(1))
            emoji_name = match.group(2)
            emoji_id = int(match.group(3))

            return discord.PartialEmoji.with_state(
                ctx.bot._connection, animated=emoji_animated, name=emoji_name, id=emoji_id
            )

        raise PartialEmojiConversionFailure(argument)


class GuildStickerConverter(IDConverter[discord.GuildSticker]):
    """Converts to a :class:`~discord.GuildSticker`.

    All lookups are done for the local guild first, if available. If that lookup
    fails, then it checks the client's global cache.

    The lookup strategy is as follows (in order):

    1. Lookup by ID.
    3. Lookup by name

    .. versionadded:: 2.0
    """

    async def convert(self, ctx: Context, argument: str) -> discord.GuildSticker:
        match = self._get_id_match(argument)
        result = None
        bot = ctx.bot
        guild = ctx.guild

        if match is None:
            # Try to get the sticker by name. Try local guild first.
            if guild:
                result = discord.utils.get(guild.stickers, name=argument)

            if result is None:
                result = discord.utils.get(bot.stickers, name=argument)
        else:
            sticker_id = int(match.group(1))

            # Try to look up sticker by id.
            result = bot.get_sticker(sticker_id)

        if result is None:
            raise GuildStickerNotFound(argument)

        return result


class clean_content(Converter[str]):
    """Converts the argument to mention scrubbed version of
    said content.

    This behaves similarly to :attr:`~discord.Message.clean_content`.

    Attributes
    ------------
    fix_channel_mentions: :class:`bool`
        Whether to clean channel mentions.
    use_nicknames: :class:`bool`
        Whether to use nicknames when transforming mentions.
    escape_markdown: :class:`bool`
        Whether to also escape special markdown characters.
    remove_markdown: :class:`bool`
        Whether to also remove special markdown characters. This option is not supported with ``escape_markdown``

        .. versionadded:: 1.7
    """

    def __init__(
        self,
        *,
        fix_channel_mentions: bool = False,
        use_nicknames: bool = True,
        escape_markdown: bool = False,
        remove_markdown: bool = False,
    ) -> None:
        self.fix_channel_mentions = fix_channel_mentions
        self.use_nicknames = use_nicknames
        self.escape_markdown = escape_markdown
        self.remove_markdown = remove_markdown

    async def convert(self, ctx: Context, argument: str) -> str:
        msg = ctx.message

        if ctx.guild:

            def resolve_member(id: int) -> str:
                m = _utils_get(msg.mentions, id=id) or ctx.guild.get_member(id)
                return f"@{m.display_name if self.use_nicknames else m.name}" if m else "@deleted-user"

            def resolve_role(id: int) -> str:
                r = _utils_get(msg.role_mentions, id=id) or ctx.guild.get_role(id)
                return f"@{r.name}" if r else "@deleted-role"

        else:

            def resolve_member(id: int) -> str:
                m = _utils_get(msg.mentions, id=id) or ctx.bot.get_user(id)
                return f"@{m.name}" if m else "@deleted-user"

            def resolve_role(id: int) -> str:
                return "@deleted-role"

        if self.fix_channel_mentions and ctx.guild:

            def resolve_channel(id: int) -> str:
                c = ctx.guild.get_channel(id)
                return f"#{c.name}" if c else "#deleted-channel"

        else:

            def resolve_channel(id: int) -> str:
                return f"<#{id}>"

        transforms = {
            "@": resolve_member,
            "@!": resolve_member,
            "#": resolve_channel,
            "@&": resolve_role,
        }

        def repl(match: re.Match) -> str:
            type = match[1]
            id = int(match[2])
            transformed = transforms[type](id)
            return transformed

        result = re.sub(r"<(@[!&]?|#)([0-9]{15,20})>", repl, argument)
        if self.escape_markdown:
            result = discord.utils.escape_markdown(result)
        elif self.remove_markdown:
            result = discord.utils.remove_markdown(result)

        # Completely ensure no mentions escape:
        return discord.utils.escape_mentions(result)


class Greedy(List[T]):
    r"""A special converter that greedily consumes arguments until it can't.
    As a consequence of this behaviour, most input errors are silently discarded,
    since it is used as an indicator of when to stop parsing.

    When a parser error is met the greedy converter stops converting, undoes the
    internal string parsing routine, and continues parsing regularly.

    For example, in the following code:

    .. code-block:: python3

        @commands.command()
        async def test(ctx, numbers: Greedy[int], reason: str):
            await ctx.send("numbers: {}, reason: {}".format(numbers, reason))

    An invocation of ``[p]test 1 2 3 4 5 6 hello`` would pass ``numbers`` with
    ``[1, 2, 3, 4, 5, 6]`` and ``reason`` with ``hello``\.

    For more information, check :ref:`ext_commands_special_converters`.
    """

    __slots__ = ("converter",)

    def __init__(self, *, converter: T):
        self.converter = converter

    def __repr__(self):
        converter = getattr(self.converter, "__name__", repr(self.converter))
        return f"Greedy[{converter}]"

    def __class_getitem__(cls, params: Union[Tuple[T], T]) -> Greedy[T]:
        if not isinstance(params, tuple):
            params = (params,)
        if len(params) != 1:
            raise TypeError("Greedy[...] only takes a single argument")
        converter = params[0]

        origin = getattr(converter, "__origin__", None)
        args = getattr(converter, "__args__", ())

        if not (callable(converter) or isinstance(converter, Converter) or origin is not None):
            raise TypeError("Greedy[...] expects a type or a Converter instance.")

        if converter in (str, type(None)) or origin is Greedy:
            raise TypeError(f"Greedy[{converter.__name__}] is invalid.")

        if origin is Union and type(None) in args:
            raise TypeError(f"Greedy[{converter!r}] is invalid.")

        return cls(converter=converter)


class Option(Generic[T, DT]):  # type: ignore
    """A special 'converter' to apply a description to slash command options.

    For example in the following code:

    .. code-block:: python3

        @bot.command()
        async def ban(ctx,
            member: discord.Member, *,
            reason: str = commands.Option('no reason', description='the reason to ban this member')
        ):
            await member.ban(reason=reason)

    The description would be ``the reason to ban this member`` and the default would be ``no reason``

    .. versionadded:: 2.0

    Attributes
    ------------
    default: Optional[Any]
        The default for this option, overwrites Option during parsing.
    description: :class:`str`
        The description for this option, is unpacked to :attr:`.Command.option_descriptions`
    name: :class:`str`
        The name of the option. This defaults to the parameter name.
    """

    description: DT
    default: Union[T, inspect._empty]
    __slots__ = (
        "default",
        "description",
        "name",
    )

    def __init__(
        self, default: T = inspect.Parameter.empty, *, description: DT, name: str = discord.utils.MISSING
    ) -> None:
        self.description = description
        self.default = default
        self.name: str = name


Option: Any


def _convert_to_bool(argument: str) -> bool:
    lowered = argument.lower()
    if lowered in ("yes", "y", "true", "t", "1", "enable", "on"):
        return True
    elif lowered in ("no", "n", "false", "f", "0", "disable", "off"):
        return False
    else:
        raise BadBoolArgument(lowered)


def get_converter(param: inspect.Parameter) -> Any:
    converter = param.annotation
    if converter is param.empty:
        if param.default is not param.empty:
            converter = str if param.default is None else type(param.default)
        else:
            converter = str
    return converter


_GenericAlias = type(List[T])


def is_generic_type(tp: Any, *, _GenericAlias: Type = _GenericAlias) -> bool:
    return isinstance(tp, type) and issubclass(tp, Generic) or isinstance(tp, _GenericAlias)  # type: ignore


CONVERTER_MAPPING: Dict[Type[Any], Any] = {
    discord.Object: ObjectConverter,
    discord.Member: MemberConverter,
    discord.User: UserConverter,
    discord.Message: MessageConverter,
    discord.PartialMessage: PartialMessageConverter,
    discord.TextChannel: TextChannelConverter,
    discord.Invite: InviteConverter,
    discord.Guild: GuildConverter,
    discord.Role: RoleConverter,
    discord.Game: GameConverter,
    discord.Colour: ColourConverter,
    discord.VoiceChannel: VoiceChannelConverter,
    discord.StageChannel: StageChannelConverter,
    discord.Emoji: EmojiConverter,
    discord.PartialEmoji: PartialEmojiConverter,
    discord.CategoryChannel: CategoryChannelConverter,
    discord.StoreChannel: StoreChannelConverter,
    discord.Thread: ThreadConverter,
    discord.abc.GuildChannel: GuildChannelConverter,
    discord.GuildSticker: GuildStickerConverter,
}


async def _actual_conversion(ctx: Context, converter, argument: str, param: inspect.Parameter):
    if converter is bool:
        return _convert_to_bool(argument)

    try:
        module = converter.__module__
    except AttributeError:
        pass
    else:
        if module is not None and (module.startswith("discord.") and not module.endswith("converter")):
            converter = CONVERTER_MAPPING.get(converter, converter)

    try:
        if inspect.isclass(converter) and issubclass(converter, Converter):
            if inspect.ismethod(converter.convert):
                return await converter.convert(ctx, argument)
            else:
                return await converter().convert(ctx, argument)
        elif isinstance(converter, Converter):
            return await converter.convert(ctx, argument)
    except CommandError:
        raise
    except Exception as exc:
        raise ConversionError(converter, exc) from exc

    try:
        return converter(argument)
    except CommandError:
        raise
    except Exception as exc:
        try:
            name = converter.__name__
        except AttributeError:
            name = converter.__class__.__name__

        raise BadArgument(f'Converting to "{name}" failed for parameter "{param.name}".') from exc


async def run_converters(ctx: Context, converter, argument: str, param: inspect.Parameter):
    """|coro|

    Runs converters for a given converter, argument, and parameter.

    This function does the same work that the library does under the hood.

    .. versionadded:: 2.0

    Parameters
    ------------
    ctx: :class:`Context`
        The invocation context to run the converters under.
    converter: Any
        The converter to run, this corresponds to the annotation in the function.
    argument: :class:`str`
        The argument to convert to.
    param: :class:`inspect.Parameter`
        The parameter being converted. This is mainly for error reporting.

    Raises
    -------
    CommandError
        The converter failed to convert.

    Returns
    --------
    Any
        The resulting conversion.
    """
    origin = getattr(converter, "__origin__", None)

    if origin is Union:
        errors = []
        _NoneType = type(None)
        union_args = converter.__args__
        for conv in union_args:
            # if we got to this part in the code, then the previous conversions have failed
            # so we should just undo the view, return the default, and allow parsing to continue
            # with the other parameters
            if conv is _NoneType and param.kind != param.VAR_POSITIONAL:
                ctx.view.undo()
                return None if param.default is param.empty else param.default

            try:
                value = await run_converters(ctx, conv, argument, param)
            except CommandError as exc:
                errors.append(exc)
            else:
                return value

        # if we're here, then we failed all the converters
        raise BadUnionArgument(param, union_args, errors)

    if origin is Literal:
        errors = []
        conversions = {}
        literal_args = converter.__args__
        for literal in literal_args:
            literal_type = type(literal)
            try:
                value = conversions[literal_type]
            except KeyError:
                try:
                    value = await _actual_conversion(ctx, literal_type, argument, param)
                except CommandError as exc:
                    errors.append(exc)
                    conversions[literal_type] = object()
                    continue
                else:
                    conversions[literal_type] = value

            if value == literal:
                return value

        # if we're here, then we failed to match all the literals
        raise BadLiteralArgument(param, literal_args, errors)

    # This must be the last if-clause in the chain of origin checking
    # Nearly every type is a generic type within the typing library
    # So care must be taken to make sure a more specialised origin handle
    # isn't overwritten by the widest if clause
    if origin is not None and is_generic_type(converter):
        converter = origin

    return await _actual_conversion(ctx, converter, argument, param)<|MERGE_RESOLUTION|>--- conflicted
+++ resolved
@@ -672,13 +672,9 @@
 
         arg = arg.replace(" ", "_")
         method = getattr(discord.Colour, arg, None)
-<<<<<<< HEAD
         if method is None:
             return self.parse_hex_number(argument)
         elif arg.startswith('from_') or not inspect.ismethod(method):
-=======
-        if arg.startswith("from_") or method is None or not inspect.ismethod(method):
->>>>>>> e48690da
             raise BadColourArgument(arg)
         return method()
 
