# -*- coding: utf-8 -*-

"""
The MIT License (MIT)

Copyright (c) 2015-2020 Rapptz

Permission is hereby granted, free of charge, to any person obtaining a
copy of this software and associated documentation files (the "Software"),
to deal in the Software without restriction, including without limitation
the rights to use, copy, modify, merge, publish, distribute, sublicense,
and/or sell copies of the Software, and to permit persons to whom the
Software is furnished to do so, subject to the following conditions:

The above copyright notice and this permission notice shall be included in
all copies or substantial portions of the Software.

THE SOFTWARE IS PROVIDED "AS IS", WITHOUT WARRANTY OF ANY KIND, EXPRESS
OR IMPLIED, INCLUDING BUT NOT LIMITED TO THE WARRANTIES OF MERCHANTABILITY,
FITNESS FOR A PARTICULAR PURPOSE AND NONINFRINGEMENT. IN NO EVENT SHALL THE
AUTHORS OR COPYRIGHT HOLDERS BE LIABLE FOR ANY CLAIM, DAMAGES OR OTHER
LIABILITY, WHETHER IN AN ACTION OF CONTRACT, TORT OR OTHERWISE, ARISING
FROM, OUT OF OR IN CONNECTION WITH THE SOFTWARE OR THE USE OR OTHER
DEALINGS IN THE SOFTWARE.
"""

import asyncio
import datetime
import re
import io

from . import utils
from .reaction import Reaction
from .emoji import Emoji
from .partial_emoji import PartialEmoji
from .calls import CallMessage
from .enums import MessageType, try_enum
from .errors import InvalidArgument, ClientException, HTTPException
from .embeds import Embed
from .member import Member
from .flags import MessageFlags
from .file import File
from .utils import escape_mentions
from .guild import Guild
from .mixins import Hashable
from .sticker import Sticker

__all__ = (
    'Attachment',
    'Message',
    'MessageReference',
    'DeletedReferencedMessage',
)

class Attachment:
    """Represents an attachment from Discord.

    Attributes
    ------------
    id: :class:`int`
        The attachment ID.
    size: :class:`int`
        The attachment size in bytes.
    height: Optional[:class:`int`]
        The attachment's height, in pixels. Only applicable to images and videos.
    width: Optional[:class:`int`]
        The attachment's width, in pixels. Only applicable to images and videos.
    filename: :class:`str`
        The attachment's filename.
    url: :class:`str`
        The attachment URL. If the message this attachment was attached
        to is deleted, then this will 404.
    proxy_url: :class:`str`
        The proxy URL. This is a cached version of the :attr:`~Attachment.url` in the
        case of images. When the message is deleted, this URL might be valid for a few
        minutes or not valid at all.
    """

    __slots__ = ('id', 'size', 'height', 'width', 'filename', 'url', 'proxy_url', '_http')

    def __init__(self, *, data, state):
        self.id = int(data['id'])
        self.size = data['size']
        self.height = data.get('height')
        self.width = data.get('width')
        self.filename = data['filename']
        self.url = data.get('url')
        self.proxy_url = data.get('proxy_url')
        self._http = state.http

    def is_spoiler(self):
        """:class:`bool`: Whether this attachment contains a spoiler."""
        return self.filename.startswith('SPOILER_')

    def __int__(self):
        return self.id

    def __repr__(self):
        return '<Attachment id={0.id} filename={0.filename!r} url={0.url!r}>'.format(self)

    async def save(self, fp, *, seek_begin=True, use_cached=False):
        """|coro|

        Saves this attachment into a file-like object.

        Parameters
        -----------
        fp: Union[:class:`io.BufferedIOBase`, :class:`os.PathLike`]
            The file-like object to save this attachment to or the filename
            to use. If a filename is passed then a file is created with that
            filename and used instead.
        seek_begin: :class:`bool`
            Whether to seek to the beginning of the file after saving is
            successfully done.
        use_cached: :class:`bool`
            Whether to use :attr:`proxy_url` rather than :attr:`url` when downloading
            the attachment. This will allow attachments to be saved after deletion
            more often, compared to the regular URL which is generally deleted right
            after the message is deleted. Note that this can still fail to download
            deleted attachments if too much time has passed and it does not work
            on some types of attachments.

        Raises
        --------
        HTTPException
            Saving the attachment failed.
        NotFound
            The attachment was deleted.

        Returns
        --------
        :class:`int`
            The number of bytes written.
        """
        data = await self.read(use_cached=use_cached)
        if isinstance(fp, io.IOBase) and fp.writable():
            written = fp.write(data)
            if seek_begin:
                fp.seek(0)
            return written
        else:
            with open(fp, 'wb') as f:
                return f.write(data)

    async def read(self, *, use_cached=False):
        """|coro|

        Retrieves the content of this attachment as a :class:`bytes` object.

        .. versionadded:: 1.1

        Parameters
        -----------
        use_cached: :class:`bool`
            Whether to use :attr:`proxy_url` rather than :attr:`url` when downloading
            the attachment. This will allow attachments to be saved after deletion
            more often, compared to the regular URL which is generally deleted right
            after the message is deleted. Note that this can still fail to download
            deleted attachments if too much time has passed and it does not work
            on some types of attachments.

        Raises
        ------
        HTTPException
            Downloading the attachment failed.
        Forbidden
            You do not have permissions to access this attachment
        NotFound
            The attachment was deleted.

        Returns
        -------
        :class:`bytes`
            The contents of the attachment.
        """
        url = self.proxy_url if use_cached else self.url
        data = await self._http.get_from_cdn(url)
        return data

    async def to_file(self, *, use_cached=False, spoiler=False):
        """|coro|

        Converts the attachment into a :class:`File` suitable for sending via
        :meth:`abc.Messageable.send`.

        .. versionadded:: 1.3

        Parameters
        -----------
        use_cached: :class:`bool`
            Whether to use :attr:`proxy_url` rather than :attr:`url` when downloading
            the attachment. This will allow attachments to be saved after deletion
            more often, compared to the regular URL which is generally deleted right
            after the message is deleted. Note that this can still fail to download
            deleted attachments if too much time has passed and it does not work
            on some types of attachments.

            .. versionadded:: 1.4
        spoiler: :class:`bool`
            Whether the file is a spoiler.

            .. versionadded:: 1.4

        Raises
        ------
        HTTPException
            Downloading the attachment failed.
        Forbidden
            You do not have permissions to access this attachment
        NotFound
            The attachment was deleted.

        Returns
        -------
        :class:`File`
            The attachment as a file suitable for sending.
        """

        data = await self.read(use_cached=use_cached)
        return File(io.BytesIO(data), filename=self.filename, spoiler=spoiler)

class DeletedReferencedMessage:
    """A special sentinel type that denotes whether the
    resolved message referenced message had since been deleted.

    The purpose of this class is to separate referenced messages that could not be
    fetched and those that were previously fetched but have since been deleted.

    .. versionadded:: 1.6
    """

    __slots__ = ('_parent')

    def __init__(self, parent):
        self._parent = parent

    @property
    def id(self):
        """:class:`int`: The message ID of the deleted referenced message."""
        return self._parent.message_id

    @property
    def channel_id(self):
        """:class:`int`: The channel ID of the deleted referenced message."""
        return self._parent.channel_id

    @property
    def guild_id(self):
        """Optional[:class:`int`]: The guild ID of the deleted referenced message."""
        return self._parent.guild_id


class MessageReference:
    """Represents a reference to a :class:`~discord.Message`.

    .. versionadded:: 1.5

    .. versionchanged:: 1.6
        This class can now be constructed by users.

    Attributes
    -----------
    message_id: Optional[:class:`int`]
        The id of the message referenced.
    channel_id: :class:`int`
        The channel id of the message referenced.
    guild_id: Optional[:class:`int`]
        The guild id of the message referenced.
    resolved: Optional[Union[:class:`Message`, :class:`DeletedReferencedMessage`]]
        The message that this reference resolved to. If this is ``None``
        then the original message was not fetched either due to the discord API
        not attempting to resolve it or it not being available at the time of creation.
        If the message was resolved at a prior point but has since been deleted then
        this will be of type :class:`DeletedReferencedMessage`.

        Currently, this is mainly the replied to message when a user replies to a message.

        .. versionadded:: 1.6
    """

    __slots__ = ('message_id', 'channel_id', 'guild_id', 'resolved', '_state')

    def __init__(self, *, message_id, channel_id, guild_id=None):
        self._state = None
        self.resolved = None
        self.message_id = message_id
        self.channel_id = channel_id
        self.guild_id = guild_id

    @classmethod
    def with_state(cls, state, data):
        self = cls.__new__(cls)
        self.message_id = utils._get_as_snowflake(data, 'message_id')
        self.channel_id = int(data.pop('channel_id'))
        self.guild_id = utils._get_as_snowflake(data, 'guild_id')
        self._state = state
        self.resolved = None
        return self

    @classmethod
    def from_message(cls, message):
        """Creates a :class:`MessageReference` from an existing :class:`~discord.Message`.

        .. versionadded:: 1.6

        Parameters
        ----------
        message: :class:`~discord.Message`
            The message to be converted into a reference.

        Returns
        -------
        :class:`MessageReference`
            A reference to the message.
        """
        self = cls(message_id=message.id, channel_id=message.channel.id, guild_id=getattr(message.guild, 'id', None))
        self._state = message._state
        return self

    @classmethod 
    def from_message(cls, message): 
        """Creates a :class:`MessageReference` from an existing :class:`Message`.
 
        .. versionadded:: 1.5.1.5
 
        Parameters 
        ---------- 
        message: :class:`Message` 
            The message to be converted into a reference. 
 
        Returns 
        ------- 
        :class:`MessageReference` 
            A reference to the message.
        """ 
        return cls(message._state, message_id=message.id, channel_id=message.channel.id, guild_id=message.guild and message.guild.id)

    @property
    def cached_message(self):
        """Optional[:class:`~discord.Message`]: The cached message, if found in the internal message cache."""
        return self._state._get_message(self.message_id)

    def __repr__(self):
        return '<MessageReference message_id={0.message_id!r} channel_id={0.channel_id!r} guild_id={0.guild_id!r}>'.format(self)

<<<<<<< HEAD
    def to_dict(self, specify_channel=False): 
        """Converts the message reference to a dict, for transmission via the gateway. 
 
        .. versionadded:: 1.5.1.5
 
        Parameters 
        ------- 
        specify_channel: Optional[:class:`bool`] 
            Whether to include the channel ID in the returned object. 
            Defaults to False. 

        Returns 
        ------- 
        :class:`dict` 
            The reference as a dict. 
        """ 
        result = {'message_id': self.message_id} if self.message_id is not None else {} 
        if specify_channel: 
            result['channel_id'] = self.channel_id 
        if self.guild_id is not None: 
            result['guild_id'] = self.guild_id 
        return result

=======
    def to_dict(self):
        result = {'message_id': self.message_id} if self.message_id is not None else {}
        result['channel_id'] = self.channel_id
        if self.guild_id is not None:
            result['guild_id'] = self.guild_id
        return result

    to_message_reference_dict = to_dict

>>>>>>> 6ea7fce8
def flatten_handlers(cls):
    prefix = len('_handle_')
    handlers = [
        (key[prefix:], value)
        for key, value in cls.__dict__.items()
        if key.startswith('_handle_') and key != '_handle_member'
    ]

    # store _handle_member last
    handlers.append(('member', cls._handle_member))
    cls._HANDLERS = handlers
    cls._CACHED_SLOTS = [
        attr for attr in cls.__slots__ if attr.startswith('_cs_')
    ]
    return cls

@flatten_handlers
class Message(Hashable):
    r"""Represents a message from Discord.

    There should be no need to create one of these manually.

    Attributes
    -----------
    tts: :class:`bool`
        Specifies if the message was done with text-to-speech.
        This can only be accurately received in :func:`on_message` due to
        a discord limitation.
    type: :class:`MessageType`
        The type of message. In most cases this should not be checked, but it is helpful
        in cases where it might be a system message for :attr:`system_content`.
    author: :class:`abc.User`
        A :class:`Member` that sent the message. If :attr:`channel` is a
        private channel or the user has the left the guild, then it is a :class:`User` instead.
    content: :class:`str`
        The actual contents of the message.
    nonce
        The value used by the discord guild and the client to verify that the message is successfully sent.
        This is typically non-important.
    embeds: List[:class:`Embed`]
        A list of embeds the message has.
    channel: Union[:class:`abc.Messageable`]
        The :class:`TextChannel` that the message was sent from.
        Could be a :class:`DMChannel` or :class:`GroupChannel` if it's a private message.
    call: Optional[:class:`CallMessage`]
        The call that the message refers to. This is only applicable to messages of type
        :attr:`MessageType.call`.
    reference: Optional[:class:`~discord.MessageReference`]
        The message that this message references. This is only applicable to messages of
        type :attr:`MessageType.pins_add`, crossposted messages created by a
<<<<<<< HEAD
        followed channel integration or message replies.
=======
        followed channel integration, or message replies.
>>>>>>> 6ea7fce8

        .. versionadded:: 1.5

    mention_everyone: :class:`bool`
        Specifies if the message mentions everyone.

        .. note::

            This does not check if the ``@everyone`` or the ``@here`` text is in the message itself.
            Rather this boolean indicates if either the ``@everyone`` or the ``@here`` text is in the message
            **and** it did end up mentioning.
    mentions: List[:class:`abc.User`]
        A list of :class:`Member` that were mentioned. If the message is in a private message
        then the list will be of :class:`User` instead. For messages that are not of type
        :attr:`MessageType.default`\, this array can be used to aid in system messages.
        For more information, see :attr:`system_content`.

        .. warning::

            The order of the mentions list is not in any particular order so you should
            not rely on it. This is a discord limitation, not one with the library.
    channel_mentions: List[:class:`abc.GuildChannel`]
        A list of :class:`abc.GuildChannel` that were mentioned. If the message is in a private message
        then the list is always empty.
    role_mentions: List[:class:`Role`]
        A list of :class:`Role` that were mentioned. If the message is in a private message
        then the list is always empty.
    id: :class:`int`
        The message ID.
    webhook_id: Optional[:class:`int`]
        If this message was sent by a webhook, then this is the webhook ID's that sent this
        message.
    attachments: List[:class:`Attachment`]
        A list of attachments given to a message.
    pinned: :class:`bool`
        Specifies if the message is currently pinned.
    flags: :class:`MessageFlags`
        Extra features of the message.

        .. versionadded:: 1.3

    reactions : List[:class:`Reaction`]
        Reactions to a message. Reactions can be either custom emoji or standard unicode emoji.
    activity: Optional[:class:`dict`]
        The activity associated with this message. Sent with Rich-Presence related messages that for
        example, request joining, spectating, or listening to or with another member.

        It is a dictionary with the following optional keys:

        - ``type``: An integer denoting the type of message activity being requested.
        - ``party_id``: The party ID associated with the party.
    application: Optional[:class:`dict`]
        The rich presence enabled application associated with this message.

        It is a dictionary with the following keys:

        - ``id``: A string representing the application's ID.
        - ``name``: A string representing the application's name.
        - ``description``: A string representing the application's description.
        - ``icon``: A string representing the icon ID of the application.
        - ``cover_image``: A string representing the embed's image asset ID.
    stickers: List[:class:`Sticker`]
        A list of stickers given to the message.

        .. versionadded:: 1.6
    """

    __slots__ = ('_edited_timestamp', 'tts', 'content', 'channel', 'webhook_id',
                 'mention_everyone', 'embeds', 'id', 'mentions', 'author',
                 '_cs_channel_mentions', '_cs_raw_mentions', 'attachments',
                 '_cs_clean_content', '_cs_raw_channel_mentions', 'nonce', 'pinned',
                 'role_mentions', '_cs_raw_role_mentions', 'type', 'call', 'flags',
                 '_cs_system_content', '_cs_guild', '_state', 'reactions', 'reference',
                 'application', 'activity', 'stickers')

    def __init__(self, *, state, channel, data):
        self._state = state
        self.id = int(data['id'])
        self.webhook_id = utils._get_as_snowflake(data, 'webhook_id')
        self.reactions = [Reaction(message=self, data=d) for d in data.get('reactions', [])]
        self.attachments = [Attachment(data=a, state=self._state) for a in data['attachments']]
        self.embeds = [Embed.from_dict(a) for a in data['embeds']]
        self.application = data.get('application')
        self.activity = data.get('activity')
        self.channel = channel
        self._edited_timestamp = utils.parse_time(data['edited_timestamp'])
        self.type = try_enum(MessageType, data['type'])
        self.pinned = data['pinned']
        self.flags = MessageFlags._from_value(data.get('flags', 0))
        self.mention_everyone = data['mention_everyone']
        self.tts = data['tts']
        self.content = data['content']
        self.nonce = data.get('nonce')
        self.stickers = [Sticker(data=data, state=state) for data in data.get('stickers', [])]

        try:
            ref = data['message_reference']
        except KeyError:
            self.reference = None
        else:
            self.reference = ref = MessageReference.with_state(state, ref)
            try:
                resolved = data['referenced_message']
            except KeyError:
                pass
            else:
                if resolved is None:
                    ref.resolved = DeletedReferencedMessage(ref)
                else:
                    # Right now the channel IDs match but maybe in the future they won't.
                    if ref.channel_id == channel.id:
                        chan = channel
                    else:
                        chan, _ = state._get_guild_channel(resolved)

                    ref.resolved = self.__class__(channel=chan, data=resolved, state=state)

        for handler in ('author', 'member', 'mentions', 'mention_roles', 'call', 'flags'):
            try:
                getattr(self, '_handle_%s' % handler)(data[handler])
            except KeyError:
                continue

    def __str__(self):
        return self.content

    def __int__(self):
        return self.id

    def __repr__(self):
        return '<Message id={0.id} channel={0.channel!r} type={0.type!r} author={0.author!r} flags={0.flags!r}>'.format(self)

    def _try_patch(self, data, key, transform=None):
        try:
            value = data[key]
        except KeyError:
            pass
        else:
            if transform is None:
                setattr(self, key, value)
            else:
                setattr(self, key, transform(value))

    def _add_reaction(self, data, emoji, user_id):
        reaction = utils.find(lambda r: r.emoji == emoji, self.reactions)
        is_me = data['me'] = user_id == self._state.self_id

        if reaction is None:
            reaction = Reaction(message=self, data=data, emoji=emoji)
            self.reactions.append(reaction)
        else:
            reaction.count += 1
            if is_me:
                reaction.me = is_me

        return reaction

    def _remove_reaction(self, data, emoji, user_id):
        reaction = utils.find(lambda r: r.emoji == emoji, self.reactions)

        if reaction is None:
            # already removed?
            raise ValueError('Emoji already removed?')

        # if reaction isn't in the list, we crash. This means discord
        # sent bad data, or we stored improperly
        reaction.count -= 1

        if user_id == self._state.self_id:
            reaction.me = False
        if reaction.count == 0:
            # this raises ValueError if something went wrong as well.
            self.reactions.remove(reaction)

        return reaction

    def _clear_emoji(self, emoji):
        to_check = str(emoji)
        for index, reaction in enumerate(self.reactions):
            if str(reaction.emoji) == to_check:
                break
        else:
            # didn't find anything so just return
            return

        del self.reactions[index]
        return reaction

    def _update(self, data):
        # In an update scheme, 'author' key has to be handled before 'member'
        # otherwise they overwrite each other which is undesirable.
        # Since there's no good way to do this we have to iterate over every
        # handler rather than iterating over the keys which is a little slower
        for key, handler in self._HANDLERS:
            try:
                value = data[key]
            except KeyError:
                continue
            else:
                handler(self, value)

        # clear the cached properties
        for attr in self._CACHED_SLOTS:
            try:
                delattr(self, attr)
            except AttributeError:
                pass

    def _handle_edited_timestamp(self, value):
        self._edited_timestamp = utils.parse_time(value)

    def _handle_pinned(self, value):
        self.pinned = value

    def _handle_flags(self, value):
        self.flags = MessageFlags._from_value(value)

    def _handle_application(self, value):
        self.application = value

    def _handle_activity(self, value):
        self.activity = value

    def _handle_mention_everyone(self, value):
        self.mention_everyone = value

    def _handle_tts(self, value):
        self.tts = value

    def _handle_type(self, value):
        self.type = try_enum(MessageType, value)

    def _handle_content(self, value):
        self.content = value

    def _handle_attachments(self, value):
        self.attachments = [Attachment(data=a, state=self._state) for a in value]

    def _handle_embeds(self, value):
        self.embeds = [Embed.from_dict(data) for data in value]

    def _handle_nonce(self, value):
        self.nonce = value

    def _handle_author(self, author):
        self.author = self._state.store_user(author)
        if isinstance(self.guild, Guild):
            found = self.guild.get_member(self.author.id)
            if found is not None:
                self.author = found

    def _handle_member(self, member):
        # The gateway now gives us full Member objects sometimes with the following keys
        # deaf, mute, joined_at, roles
        # For the sake of performance I'm going to assume that the only
        # field that needs *updating* would be the joined_at field.
        # If there is no Member object (for some strange reason), then we can upgrade
        # ourselves to a more "partial" member object.
        author = self.author
        try:
            # Update member reference
            author._update_from_message(member)
        except AttributeError:
            # It's a user here
            # TODO: consider adding to cache here
            self.author = Member._from_message(message=self, data=member)

    def _handle_mentions(self, mentions):
        self.mentions = r = []
        guild = self.guild
        state = self._state
        if not isinstance(guild, Guild):
            self.mentions = [state.store_user(m) for m in mentions]
            return

        for mention in filter(None, mentions):
            id_search = int(mention['id'])
            member = guild.get_member(id_search)
            if member is not None:
                r.append(member)
            else:
                r.append(Member._try_upgrade(data=mention, guild=guild, state=state))

    def _handle_mention_roles(self, role_mentions):
        self.role_mentions = []
        if isinstance(self.guild, Guild):
            for role_id in map(int, role_mentions):
                role = self.guild.get_role(role_id)
                if role is not None:
                    self.role_mentions.append(role)

    def _handle_call(self, call):
        if call is None or self.type is not MessageType.call:
            self.call = None
            return

        # we get the participant source from the mentions array or
        # the author

        participants = []
        for uid in map(int, call.get('participants', [])):
            if uid == self.author.id:
                participants.append(self.author)
            else:
                user = utils.find(lambda u: u.id == uid, self.mentions)
                if user is not None:
                    participants.append(user)

        call['participants'] = participants
        self.call = CallMessage(message=self, **call)

    def _rebind_channel_reference(self, new_channel):
        self.channel = new_channel

        try:
            del self._cs_guild
        except AttributeError:
            pass

    @utils.cached_slot_property('_cs_guild')
    def guild(self):
        """Optional[:class:`Guild`]: The guild that the message belongs to, if applicable."""
        return getattr(self.channel, 'guild', None)

    @utils.cached_slot_property('_cs_raw_mentions')
    def raw_mentions(self):
        """List[:class:`int`]: A property that returns an array of user IDs matched with
        the syntax of ``<@user_id>`` in the message content.

        This allows you to receive the user IDs of mentioned users
        even in a private message context.
        """
        return [int(x) for x in re.findall(r'<@!?([0-9]+)>', self.content)]

    @utils.cached_slot_property('_cs_raw_channel_mentions')
    def raw_channel_mentions(self):
        """List[:class:`int`]: A property that returns an array of channel IDs matched with
        the syntax of ``<#channel_id>`` in the message content.
        """
        return [int(x) for x in re.findall(r'<#([0-9]+)>', self.content)]

    @utils.cached_slot_property('_cs_raw_role_mentions')
    def raw_role_mentions(self):
        """List[:class:`int`]: A property that returns an array of role IDs matched with
        the syntax of ``<@&role_id>`` in the message content.
        """
        return [int(x) for x in re.findall(r'<@&([0-9]+)>', self.content)]

    @utils.cached_slot_property('_cs_channel_mentions')
    def channel_mentions(self):
        if self.guild is None:
            return []
        it = filter(None, map(self.guild.get_channel, self.raw_channel_mentions))
        return utils._unique(it)

    @utils.cached_slot_property('_cs_clean_content')
    def clean_content(self):
        """:class:`str`: A property that returns the content in a "cleaned up"
        manner. This basically means that mentions are transformed
        into the way the client shows it. e.g. ``<#id>`` will transform
        into ``#name``.

        This will also transform @everyone and @here mentions into
        non-mentions.

        .. note::

            This *does not* escape markdown. If you want to escape
            markdown then use :func:`utils.escape_markdown` along
            with this function.
        """

        transformations = {
            re.escape('<#%s>' % channel.id): '#' + channel.name
            for channel in self.channel_mentions
        }

        mention_transforms = {
            re.escape('<@%s>' % member.id): '@' + member.display_name
            for member in self.mentions
        }

        # add the <@!user_id> cases as well..
        second_mention_transforms = {
            re.escape('<@!%s>' % member.id): '@' + member.display_name
            for member in self.mentions
        }

        transformations.update(mention_transforms)
        transformations.update(second_mention_transforms)

        if self.guild is not None:
            role_transforms = {
                re.escape('<@&%s>' % role.id): '@' + role.name
                for role in self.role_mentions
            }
            transformations.update(role_transforms)

        def repl(obj):
            return transformations.get(re.escape(obj.group(0)), '')

        pattern = re.compile('|'.join(transformations.keys()))
        result = pattern.sub(repl, self.content)
        return escape_mentions(result)

    @property
    def created_at(self):
        """:class:`datetime.datetime`: The message's creation time in UTC."""
        return utils.snowflake_time(self.id)

    @property
    def edited_at(self):
        """Optional[:class:`datetime.datetime`]: A naive UTC datetime object containing the edited time of the message."""
        return self._edited_timestamp

    @property
    def jump_url(self):
        """:class:`str`: Returns a URL that allows the client to jump to this message."""
        guild_id = getattr(self.guild, 'id', '@me')
        return 'https://discord.com/channels/{0}/{1.channel.id}/{1.id}'.format(guild_id, self)

    def is_system(self):
        """:class:`bool`: Whether the message is a system message.

        .. versionadded:: 1.3
        """
        return self.type is not MessageType.default

    @utils.cached_slot_property('_cs_system_content')
    def system_content(self):
        r""":class:`str`: A property that returns the content that is rendered
        regardless of the :attr:`Message.type`.

        In the case of :attr:`MessageType.default`\, this just returns the
        regular :attr:`Message.content`. Otherwise this returns an English
        message denoting the contents of the system message.
        """

        if self.type is MessageType.default:
            return self.content

        if self.type is MessageType.pins_add:
            return '{0.name} pinned a message to this channel.'.format(self.author)

        if self.type is MessageType.recipient_add:
            return '{0.name} added {1.name} to the group.'.format(self.author, self.mentions[0])

        if self.type is MessageType.recipient_remove:
            return '{0.name} removed {1.name} from the group.'.format(self.author, self.mentions[0])

        if self.type is MessageType.channel_name_change:
            return '{0.author.name} changed the channel name: {0.content}'.format(self)

        if self.type is MessageType.channel_icon_change:
            return '{0.author.name} changed the channel icon.'.format(self)

        if self.type is MessageType.new_member:
            formats = [
                "{0} joined the party.",
                "{0} is here.",
                "Welcome, {0}. We hope you brought pizza.",
                "A wild {0} appeared.",
                "{0} just landed.",
                "{0} just slid into the server.",
                "{0} just showed up!",
                "Welcome {0}. Say hi!",
                "{0} hopped into the server.",
                "Everyone welcome {0}!",
                "Glad you're here, {0}.",
                "Good to see you, {0}.",
                "Yay you made it, {0}!",
            ]

            # manually reconstruct the epoch with millisecond precision, because
            # datetime.datetime.timestamp() doesn't return the exact posix
            # timestamp with the precision that we need
            created_at_ms = int((self.created_at - datetime.datetime(1970, 1, 1)).total_seconds() * 1000)
            return formats[created_at_ms % len(formats)].format(self.author.name)

        if self.type is MessageType.call:
            # we're at the call message type now, which is a bit more complicated.
            # we can make the assumption that Message.channel is a PrivateChannel
            # with the type ChannelType.group or ChannelType.private
            call_ended = self.call.ended_timestamp is not None

            if self.channel.me in self.call.participants:
                return '{0.author.name} started a call.'.format(self)
            elif call_ended:
                return 'You missed a call from {0.author.name}'.format(self)
            else:
                return '{0.author.name} started a call \N{EM DASH} Join the call.'.format(self)

        if self.type is MessageType.premium_guild_subscription:
            return '{0.author.name} just boosted the server!'.format(self)

        if self.type is MessageType.premium_guild_tier_1:
            return '{0.author.name} just boosted the server! {0.guild} has achieved **Level 1!**'.format(self)

        if self.type is MessageType.premium_guild_tier_2:
            return '{0.author.name} just boosted the server! {0.guild} has achieved **Level 2!**'.format(self)

        if self.type is MessageType.premium_guild_tier_3:
            return '{0.author.name} just boosted the server! {0.guild} has achieved **Level 3!**'.format(self)

        if self.type is MessageType.channel_follow_add:
            return '{0.author.name} has added {0.content} to this channel'.format(self)

    async def delete(self, *, delay=None):
        """|coro|

        Deletes the message.

        Your own messages could be deleted without any proper permissions. However to
        delete other people's messages, you need the :attr:`~Permissions.manage_messages`
        permission.

        .. versionchanged:: 1.1
            Added the new ``delay`` keyword-only parameter.

        Parameters
        -----------
        delay: Optional[:class:`float`]
            If provided, the number of seconds to wait in the background
            before deleting the message. If the deletion fails then it is silently ignored.

        Raises
        ------
        Forbidden
            You do not have proper permissions to delete the message.
        NotFound
            The message was deleted already
        HTTPException
            Deleting the message failed.
        """
        if delay is not None:
            async def delete():
                await asyncio.sleep(delay)
                try:
                    await self._state.http.delete_message(self.channel.id, self.id)
                except HTTPException:
                    pass

            asyncio.ensure_future(delete(), loop=self._state.loop)
        else:
            await self._state.http.delete_message(self.channel.id, self.id)

    async def edit(self, **fields):
        """|coro|

        Edits the message.

        The content must be able to be transformed into a string via ``str(content)``.

        .. versionchanged:: 1.3
            The ``suppress`` keyword-only parameter was added.

        Parameters
        -----------
        content: Optional[:class:`str`]
            The new content to replace the message with.
            Could be ``None`` to remove the content.
        embed: Optional[:class:`Embed`]
            The new embed to replace the original with.
            Could be ``None`` to remove the embed.
        suppress: :class:`bool`
            Whether to suppress embeds for the message. This removes
            all the embeds if set to ``True``. If set to ``False``
            this brings the embeds back if they were suppressed.
            Using this parameter requires :attr:`~.Permissions.manage_messages`.
        delete_after: Optional[:class:`float`]
            If provided, the number of seconds to wait in the background
            before deleting the message we just edited. If the deletion fails,
            then it is silently ignored.
        allowed_mentions: Optional[:class:`~discord.AllowedMentions`]
            Controls the mentions being processed in this message. If this is
            passed, then the object is merged with :attr:`~discord.Client.allowed_mentions`.
            The merging behaviour only overrides attributes that have been explicitly passed
            to the object, otherwise it uses the attributes set in :attr:`~discord.Client.allowed_mentions`.
            If no object is passed at all then the defaults given by :attr:`~discord.Client.allowed_mentions`
            are used instead.

            .. versionadded:: 1.4
            .. versionchanged:: 1.6
                :attr:`~discord.Client.allowed_mentions` serves as defaults unconditionally.

        mention_author: Optional[:class:`bool`]
            Overrides the :attr:`~discord.AllowedMentions.replied_user` attribute
            of ``allowed_mentions``.

            .. versionadded:: 1.6

        Raises
        -------
        HTTPException
            Editing the message failed.
        Forbidden
            Tried to suppress a message without permissions or
            edited a message's content or embed that isn't yours.
        """

        try:
            content = fields['content']
        except KeyError:
            pass
        else:
            if content is not None:
                fields['content'] = str(content)

        try:
            embed = fields['embed']
        except KeyError:
            pass
        else:
            if embed is not None:
                fields['embed'] = embed.to_dict()

        try:
            suppress = fields.pop('suppress')
        except KeyError:
            pass
        else:
             flags = MessageFlags._from_value(self.flags.value)
             flags.suppress_embeds = suppress
             fields['flags'] = flags.value

        delete_after = fields.pop('delete_after', None)

        mention_author = fields.pop('mention_author', None)
        allowed_mentions = fields.pop('allowed_mentions', None)
        if allowed_mentions is not None:
            if self._state.allowed_mentions is not None:
                allowed_mentions = self._state.allowed_mentions.merge(allowed_mentions)
            allowed_mentions = allowed_mentions.to_dict()
            if mention_author is not None:
                allowed_mentions['replied_user'] = mention_author
            fields['allowed_mentions'] = allowed_mentions
        elif mention_author is not None:
            if self._state.allowed_mentions is not None:
                allowed_mentions = self._state.allowed_mentions.to_dict()
                allowed_mentions['replied_user'] = mention_author
            else:
                allowed_mentions = {'replied_user': mention_author}
            fields['allowed_mentions'] = allowed_mentions
        elif self._state.allowed_mentions is not None:
            fields['allowed_mentions'] = self._state.allowed_mentions.to_dict()

        if fields:
            data = await self._state.http.edit_message(self.channel.id, self.id, **fields)
            self._update(data)

        if delete_after is not None:
            await self.delete(delay=delete_after)

    async def publish(self):
        """|coro|

        Publishes this message to your announcement channel.

        If the message is not your own then the :attr:`~Permissions.manage_messages`
        permission is needed.

        Raises
        -------
        Forbidden
            You do not have the proper permissions to publish this message.
        HTTPException
            Publishing the message failed.
        """

        await self._state.http.publish_message(self.channel.id, self.id)

    async def pin(self, *, reason=None):
        """|coro|

        Pins the message.

        You must have the :attr:`~Permissions.manage_messages` permission to do
        this in a non-private channel context.

        Parameters
        -----------
        reason: Optional[:class:`str`]
            The reason for pinning the message. Shows up on the audit log.

            .. versionadded:: 1.4

        Raises
        -------
        Forbidden
            You do not have permissions to pin the message.
        NotFound
            The message or channel was not found or deleted.
        HTTPException
            Pinning the message failed, probably due to the channel
            having more than 50 pinned messages.
        """

        await self._state.http.pin_message(self.channel.id, self.id, reason=reason)
        self.pinned = True

    async def unpin(self, *, reason=None):
        """|coro|

        Unpins the message.

        You must have the :attr:`~Permissions.manage_messages` permission to do
        this in a non-private channel context.

        Parameters
        -----------
        reason: Optional[:class:`str`]
            The reason for unpinning the message. Shows up on the audit log.

            .. versionadded:: 1.4

        Raises
        -------
        Forbidden
            You do not have permissions to unpin the message.
        NotFound
            The message or channel was not found or deleted.
        HTTPException
            Unpinning the message failed.
        """

        await self._state.http.unpin_message(self.channel.id, self.id, reason=reason)
        self.pinned = False

    async def add_reaction(self, emoji):
        """|coro|

        Add a reaction to the message.

        The emoji may be a unicode emoji or a custom guild :class:`Emoji`.

        You must have the :attr:`~Permissions.read_message_history` permission
        to use this. If nobody else has reacted to the message using this
        emoji, the :attr:`~Permissions.add_reactions` permission is required.

        Parameters
        ------------
        emoji: Union[:class:`Emoji`, :class:`Reaction`, :class:`PartialEmoji`, :class:`str`]
            The emoji to react with.

        Raises
        --------
        HTTPException
            Adding the reaction failed.
        Forbidden
            You do not have the proper permissions to react to the message.
        NotFound
            The emoji you specified was not found.
        InvalidArgument
            The emoji parameter is invalid.
        """

        emoji = self._emoji_reaction(emoji)
        await self._state.http.add_reaction(self.channel.id, self.id, emoji)

    async def remove_reaction(self, emoji, member):
        """|coro|

        Remove a reaction by the member from the message.

        The emoji may be a unicode emoji or a custom guild :class:`Emoji`.

        If the reaction is not your own (i.e. ``member`` parameter is not you) then
        the :attr:`~Permissions.manage_messages` permission is needed.

        The ``member`` parameter must represent a member and meet
        the :class:`abc.Snowflake` abc.

        Parameters
        ------------
        emoji: Union[:class:`Emoji`, :class:`Reaction`, :class:`PartialEmoji`, :class:`str`]
            The emoji to remove.
        member: :class:`abc.Snowflake`
            The member for which to remove the reaction.

        Raises
        --------
        HTTPException
            Removing the reaction failed.
        Forbidden
            You do not have the proper permissions to remove the reaction.
        NotFound
            The member or emoji you specified was not found.
        InvalidArgument
            The emoji parameter is invalid.
        """

        emoji = self._emoji_reaction(emoji)

        if member.id == self._state.self_id:
            await self._state.http.remove_own_reaction(self.channel.id, self.id, emoji)
        else:
            await self._state.http.remove_reaction(self.channel.id, self.id, emoji, member.id)

    async def clear_reaction(self, emoji):
        """|coro|

        Clears a specific reaction from the message.

        The emoji may be a unicode emoji or a custom guild :class:`Emoji`.

        You need the :attr:`~Permissions.manage_messages` permission to use this.

        .. versionadded:: 1.3

        Parameters
        -----------
        emoji: Union[:class:`Emoji`, :class:`Reaction`, :class:`PartialEmoji`, :class:`str`]
            The emoji to clear.

        Raises
        --------
        HTTPException
            Clearing the reaction failed.
        Forbidden
            You do not have the proper permissions to clear the reaction.
        NotFound
            The emoji you specified was not found.
        InvalidArgument
            The emoji parameter is invalid.
        """

        emoji = self._emoji_reaction(emoji)
        await self._state.http.clear_single_reaction(self.channel.id, self.id, emoji)

    @staticmethod
    def _emoji_reaction(emoji):
        if isinstance(emoji, Reaction):
            emoji = emoji.emoji

        if isinstance(emoji, Emoji):
            return '%s:%s' % (emoji.name, emoji.id)
        if isinstance(emoji, PartialEmoji):
            return emoji._as_reaction()
        if isinstance(emoji, str):
            # Reactions can be in :name:id format, but not <:name:id>.
            # No existing emojis have <> in them, so this should be okay.
            return emoji.strip('<>')

        raise InvalidArgument('emoji argument must be str, Emoji, or Reaction not {.__class__.__name__}.'.format(emoji))

    async def clear_reactions(self):
        """|coro|

        Removes all the reactions from the message.

        You need the :attr:`~Permissions.manage_messages` permission to use this.

        Raises
        --------
        HTTPException
            Removing the reactions failed.
        Forbidden
            You do not have the proper permissions to remove all the reactions.
        """
        await self._state.http.clear_reactions(self.channel.id, self.id)

    async def ack(self):
        """|coro|

        Marks this message as read.

        The user must not be a bot user.

        Raises
        -------
        HTTPException
            Acking failed.
        ClientException
            You must not be a bot user.
        """

        state = self._state
        if state.is_bot:
            raise ClientException('Must not be a bot account to ack messages.')
        return await state.http.ack_message(self.channel.id, self.id)

    async def reply(self, content=None, **kwargs):
        """|coro|
<<<<<<< HEAD
        A shortcut method to :meth:`abc.Messageable.send` to reply to the 
        :class:`Message`. 
 
            .. versionadded:: 1.5.1.5
 
        Raises 
        -------- 
        ~discord.HTTPException 
            Sending the message failed. 
        ~discord.Forbidden 
            You do not have the proper permissions to send the message. 
        ~discord.InvalidArgument 
            The ``files`` list is not of the appropriate size or 
            you specified both ``file`` and ``files``. 
 
        Returns 
        --------- 
        :class:`Message` 
            The message that was sent. 
        """ 

        reference = MessageReference.from_message(self) 
        return await self.channel.send(content, message_reference=reference, **kwargs)
=======

        A shortcut method to :meth:`abc.Messageable.send` to reply to the
        :class:`Message`.

            .. versionadded:: 1.6

        Raises
        --------
        ~discord.HTTPException
            Sending the message failed.
        ~discord.Forbidden
            You do not have the proper permissions to send the message.
        ~discord.InvalidArgument
            The ``files`` list is not of the appropriate size or
            you specified both ``file`` and ``files``.

        Returns
        ---------
        :class:`Message`
            The message that was sent.
        """

        return await self.channel.send(content, reference=self, **kwargs)

    def to_reference(self):
        """Creates a :class:`~discord.MessageReference` from the current message.

        .. versionadded:: 1.6

        Returns
        ---------
        :class:`~discord.MessageReference`
            The reference to this message.
        """

        return MessageReference.from_message(self)

    def to_message_reference_dict(self):
        data = {
            'message_id': self.id,
            'channel_id': self.channel.id,
        }

        if self.guild is not None:
            data['guild_id'] = self.guild.id

        return data
>>>>>>> 6ea7fce8
<|MERGE_RESOLUTION|>--- conflicted
+++ resolved
@@ -343,31 +343,6 @@
     def __repr__(self):
         return '<MessageReference message_id={0.message_id!r} channel_id={0.channel_id!r} guild_id={0.guild_id!r}>'.format(self)
 
-<<<<<<< HEAD
-    def to_dict(self, specify_channel=False): 
-        """Converts the message reference to a dict, for transmission via the gateway. 
- 
-        .. versionadded:: 1.5.1.5
- 
-        Parameters 
-        ------- 
-        specify_channel: Optional[:class:`bool`] 
-            Whether to include the channel ID in the returned object. 
-            Defaults to False. 
-
-        Returns 
-        ------- 
-        :class:`dict` 
-            The reference as a dict. 
-        """ 
-        result = {'message_id': self.message_id} if self.message_id is not None else {} 
-        if specify_channel: 
-            result['channel_id'] = self.channel_id 
-        if self.guild_id is not None: 
-            result['guild_id'] = self.guild_id 
-        return result
-
-=======
     def to_dict(self):
         result = {'message_id': self.message_id} if self.message_id is not None else {}
         result['channel_id'] = self.channel_id
@@ -377,7 +352,6 @@
 
     to_message_reference_dict = to_dict
 
->>>>>>> 6ea7fce8
 def flatten_handlers(cls):
     prefix = len('_handle_')
     handlers = [
@@ -428,11 +402,7 @@
     reference: Optional[:class:`~discord.MessageReference`]
         The message that this message references. This is only applicable to messages of
         type :attr:`MessageType.pins_add`, crossposted messages created by a
-<<<<<<< HEAD
-        followed channel integration or message replies.
-=======
         followed channel integration, or message replies.
->>>>>>> 6ea7fce8
 
         .. versionadded:: 1.5
 
@@ -1316,31 +1286,6 @@
 
     async def reply(self, content=None, **kwargs):
         """|coro|
-<<<<<<< HEAD
-        A shortcut method to :meth:`abc.Messageable.send` to reply to the 
-        :class:`Message`. 
- 
-            .. versionadded:: 1.5.1.5
- 
-        Raises 
-        -------- 
-        ~discord.HTTPException 
-            Sending the message failed. 
-        ~discord.Forbidden 
-            You do not have the proper permissions to send the message. 
-        ~discord.InvalidArgument 
-            The ``files`` list is not of the appropriate size or 
-            you specified both ``file`` and ``files``. 
- 
-        Returns 
-        --------- 
-        :class:`Message` 
-            The message that was sent. 
-        """ 
-
-        reference = MessageReference.from_message(self) 
-        return await self.channel.send(content, message_reference=reference, **kwargs)
-=======
 
         A shortcut method to :meth:`abc.Messageable.send` to reply to the
         :class:`Message`.
@@ -1387,5 +1332,4 @@
         if self.guild is not None:
             data['guild_id'] = self.guild.id
 
-        return data
->>>>>>> 6ea7fce8
+        return data