--- conflicted
+++ resolved
@@ -19,10 +19,7 @@
 /* CSS variables would go here */
 :root {
   --font-family: -apple-system, BlinkMacSystemFont, 'Segoe UI', Roboto, Oxygen, Ubuntu, Cantarell, 'Open Sans', 'Helvetica Neue', sans-serif;
-<<<<<<< HEAD
-=======
   --monospace-font-family: 'Consolas', 'Menlo', 'Deja Vu Sans Mono', 'Bitstream Vera Sans Mono', monospace;
->>>>>>> ed2650f7
 
   /* palette goes here */
   --white: #ffffff;
@@ -100,11 +97,8 @@
   --rtd-ad-background: var(--grey-2);
   --rtd-ad-main-text: var(--grey-6);
   --rtd-ad-small-text: var(--grey-4);
-<<<<<<< HEAD
-=======
   --rtd-version-background: #272525;
   --rtd-version-main-text: #fcfcfc;
->>>>>>> ed2650f7
   --attribute-table-title: var(--grey-6);
   --attribute-table-entry-border: var(--grey-3);
   --attribute-table-entry-text: var(--grey-5);
@@ -112,10 +106,7 @@
   --attribute-table-entry-hover-background: var(--grey-2);
   --attribute-table-entry-hover-text: var(--blue-2);
   --attribute-table-badge: var(--grey-7);
-<<<<<<< HEAD
-=======
   --highlighted-text: rgb(252, 233, 103);
->>>>>>> ed2650f7
 }
 
 :root[data-font="serif"] {
@@ -175,10 +166,7 @@
   --attribute-table-entry-hover-background: var(--grey-6);
   --attribute-table-entry-hover-text: var(--blue-1);
   --attribute-table-badge: var(--grey-4);
-<<<<<<< HEAD
-=======
   --highlighted-text: rgba(250, 166, 26, 0.2);
->>>>>>> ed2650f7
 }
 
 img[src$="snake_dark.svg"]  {
@@ -206,7 +194,6 @@
 
 #sidebar::-webkit-scrollbar {
   width: 0.5em;
-<<<<<<< HEAD
 }
 
 #sidebar::-webkit-scrollbar-thumb {
@@ -265,72 +252,6 @@
   display: flex;
   flex-direction: row;
   justify-content: flex-end;
-}
-
-header > nav a {
-  color: var(--white);
-}
-
-header > nav.mobile-only {
-=======
-}
-
-#sidebar::-webkit-scrollbar-thumb {
-  background-color: var(--scrollbar);
-  border-radius: 0.25em;
-}
-
-#sidebar::-webkit-scrollbar-thumb:hover {
-  background-color: var(--scrollbar-hover);
-}
-
-
-/* grid related */
-
-.main-grid {
-  display: grid;
-  min-height: 100%;
-  grid-auto-rows: min-content auto min-content;
-  grid-template-areas:
-    "s"
-    "h"
-    "n"
-    "c"
-    "f";
-}
-
-.grid-item {
-  max-width: 100vw;
-  padding: 0.8em;
-}
-
-/* all URLs only show underline on hover */
-a {
-  text-decoration: none;
-  color: var(--link-text);
-}
-
-a:hover {
-  text-decoration: underline;
-  color: var(--link-hover-text);
-}
-
-/* headers */
-
-header.grid-item {
-  grid-area: h;
-  color: var(--main-text);
-  position: relative;
-  z-index: 1;
-  padding: 0;
-}
-
-header > nav {
-  background-color: var(--sub-header-background);
-  padding: 0.8em;
-  display: flex;
-  flex-direction: row;
-  justify-content: flex-end;
   align-items: center;
 }
 
@@ -349,7 +270,6 @@
 }
 
 header > nav.mobile-only .search {
->>>>>>> ed2650f7
   width: 100%;
   position: absolute;
   top: 0;
@@ -359,11 +279,6 @@
   transition: top 0.5s ease-in-out;
 }
 
-<<<<<<< HEAD
-header > nav.mobile-only .search {
-  width: 100%;
-}
-
 header > nav.mobile-only .search-wrapper {
   background-color: var(--sub-header-background);
 }
@@ -376,20 +291,6 @@
   margin: 0 0.5em;
 }
 
-=======
-header > nav.mobile-only .search-wrapper {
-  background-color: var(--sub-header-background);
-}
-
-.main-heading {
-  margin-right: auto;
-}
-
-header > nav a:not(.main-heading) {
-  margin: 0 0.5em;
-}
-
->>>>>>> ed2650f7
 header > nav > a:hover {
   color: var(--grey-1-8);
   text-decoration: underline;
@@ -400,7 +301,6 @@
   background-color: var(--sub-header-background);
   color: var(--white);
   display: none;
-<<<<<<< HEAD
 }
 
 /* these aren't shown on mobile */
@@ -428,6 +328,11 @@
 
   cursor: pointer;
 }
+
+.sub-header option {
+    color: black;
+}
+
 .sub-header > select:focus {
   outline: none;
 }
@@ -439,51 +344,6 @@
   margin-right: 0.5em;
 }
 
-=======
-}
-
-/* these aren't shown on mobile */
-
-.sub-header > label {
-  display: none;
-  margin-right: 1em;
-}
-
-.sub-header > select {
-  display: none;
-  background-color: transparent;
-  padding: 0.4em 0;
-  font-size: 1em;
-  width: 13.5%;
-  color: white;
-  border: none;
-  border-bottom: 1px solid var(--search-border);
-
-  appearance: none;
-  background-image: url('/_images/drop_down_icon.svg');
-  background-repeat: no-repeat;
-  background-position-x: 100%;
-  background-position-y: 50%;
-
-  cursor: pointer;
-}
-
-.sub-header option {
-    color: black;
-}
-
-.sub-header > select:focus {
-  outline: none;
-}
-
-.sub-header > .settings {
-  color: var(--settings);
-  display: none;
-  margin-left: 1em;
-  margin-right: 0.5em;
-}
-
->>>>>>> ed2650f7
 .setting h3 {
   display: inline-block;
   margin-left: 2em;
@@ -537,13 +397,12 @@
   position: relative;
   line-height: 0.5em;
   transition: transform 0.4s;
-<<<<<<< HEAD
-  transform: rotate(0deg);
+  transform: rotate(-90deg);
 }
 
 .expanded {
   transition: transform 0.4s;
-  transform: rotate(-90deg);
+  transform: rotate(0deg);
 }
 
 .ref-internal-padding {
@@ -569,39 +428,6 @@
   display: none;
 }
 
-=======
-  transform: rotate(-90deg);
-}
-
-.expanded {
-  transition: transform 0.4s;
-  transform: rotate(0deg);
-}
-
-.ref-internal-padding {
-  position: relative;
-  left: -20px;
-}
-
-#settings-toggle {
-  float: right;
-}
-
-aside .material-icons,
-.settings > .material-icons {
-  cursor: pointer;
-  font-size: 2em;
-}
-
-.sidebar-toggle {
-  display: unset !important;
-}
-
-#sidebar {
-  display: none;
-}
-
->>>>>>> ed2650f7
 #sidebar a {
   color: var(--mobile-nav-text);
 }
@@ -625,7 +451,6 @@
   list-style: square;
   margin: 0em;
   margin-left: 1.5em;
-<<<<<<< HEAD
 }
 
 #sidebar li.no-list-style {
@@ -652,34 +477,6 @@
   font-size: 1em;
 }
 
-=======
-}
-
-#sidebar li.no-list-style {
-  list-style: none;
-}
-
-#sidebar form {
-  margin: 1em 0;
-  display: flex;
-  align-items: baseline;
-}
-
-/* search button stuff */
-
-.search-wrapper {
-  display: flex;
-  align-items: stretch;
-}
-
-.search-wrapper > input[type=search] {
-  font-family: "Roboto", Corbel, Avenir, "Lucida Grande", "Lucida Sans", sans-serif;
-  outline: none;
-  appearance: none;
-  font-size: 1em;
-}
-
->>>>>>> ed2650f7
 .search-wrapper > input[type=search],
 .search-wrapper > button[type=submit] {
   background-color: var(--sub-header-background);
@@ -703,7 +500,6 @@
   border-right: none;
   border-top-left-radius: 4px;
   border-bottom-left-radius: 4px;
-<<<<<<< HEAD
 }
 
 .search-wrapper > input[type=search]:focus,
@@ -779,83 +575,6 @@
   cursor: pointer;
 }
 
-=======
-}
-
-.search-wrapper > input[type=search]:focus,
-button[type=submit]:focus ~ input[type=search] {
-  border: 1px solid var(--search-focus);
-  border-right: none;
-} */
-
-.search-wrapper > button[type=submit] {
-  color: var(--search-button);
-  /* border: 1px solid var(--search-border); */
-  /* border-left: none; */
-  /* border-bottom-right-radius: 4px; */
-  /* border-top-right-radius: 4px; */
-  cursor: pointer;
-  flex: 1;
-}
-
-/* .search-wrapper > button[type=submit]:focus,
-input[type=search]:focus ~ button[type=submit] {
-  border: 1px solid var(--search-focus);
-  border-left: none;
-} */
-
-.search-wrapper > button[type=submit]:hover {
-  background-color: var(--search-border);
-  color: var(--search-button-hover);
-}
-
-/* main content area */
-
-main {
-  grid-area: c;
-}
-
-p {
-  margin-bottom: 8px;
-}
-
-/* modal stuff */
-
-div.modal {
-  position: fixed;
-  z-index: 10;
-  left: 0;
-  top: 0;
-  width: 100%;
-  height: 100%;
-  overflow: hidden;
-  background-color: rgba(0,0,0,0.4);
-  cursor: pointer;
-  display: none;
-}
-
-div.modal-content {
-  background-color: var(--main-background);
-  box-shadow: 0 2px 8px rgba(0,0,0,0.54);
-  padding: 24px;
-  border-radius: 4px;
-  max-width: 40%;
-  min-width: 350px;
-  cursor: initial;
-  flex: 1;
-  margin: auto;
-}
-
-div.modal-content > span.close {
-  color: #888;
-  float: right;
-  font-weight: bold;
-  -moz-user-select: none;
-  -webkit-user-select: none;
-  cursor: pointer;
-}
-
->>>>>>> ed2650f7
 div.modal-content > span.close:hover,
 div.modal-content > span.close:focus {
   color: #444;
@@ -865,7 +584,37 @@
   cursor: pointer;
 }
 
-<<<<<<< HEAD
+/* scroll to top button */
+
+#to-top {
+  position: fixed;
+  bottom: 50px;
+  right: 20px;
+
+  cursor: pointer;
+}
+
+#to-top.is-rtd {
+  bottom: 90px;
+}
+
+#to-top > span {
+  display: block;
+
+  width: auto;
+  height: 30px;
+  padding: 0 6px;
+
+  background-color: var(--rtd-version-background);
+  color: var(--rtd-version-main-text);
+}
+
+#to-top span {
+  line-height: 30px;
+  font-size: 90%;
+  text-align: center;
+}
+
 /* copy button */
 
 .relative-copy {
@@ -884,57 +633,6 @@
   display: flex;
 }
 
-=======
-/* scroll to top button */
-
-#to-top {
-  position: fixed;
-  bottom: 50px;
-  right: 20px;
-
-  cursor: pointer;
-}
-
-#to-top.is-rtd {
-  bottom: 90px;
-}
-
-#to-top > span {
-  display: block;
-
-  width: auto;
-  height: 30px;
-  padding: 0 6px;
-
-  background-color: var(--rtd-version-background);
-  color: var(--rtd-version-main-text);
-}
-
-#to-top span {
-  line-height: 30px;
-  font-size: 90%;
-  text-align: center;
-}
-
-/* copy button */
-
-.relative-copy {
-  position: relative;
-}
-
-.copy {
-  cursor: pointer;
-  position: absolute;
-  top: 0px;
-  right: 0px;
-  border: 1px solid var(--codeblock-border);
-  font-size: 0.875em;
-  padding: 0.2em 0.5em;
-  border-bottom-left-radius: 4px;
-  display: flex;
-}
-
->>>>>>> ed2650f7
 /* -- body styles --------------------------------------------------------- */
 
 hr {
@@ -992,7 +690,6 @@
 a.headerlink:hover {
   background-color: var(--header-link);
   color: var(--header-link-hover-text);
-<<<<<<< HEAD
 }
 
 h1:hover > a.headerlink,
@@ -1008,23 +705,6 @@
     visibility: visible;
 }
 
-=======
-}
-
-h1:hover > a.headerlink,
-h2:hover > a.headerlink,
-h3:hover > a.headerlink,
-h4:hover > a.headerlink,
-h5:hover > a.headerlink,
-h6:hover > a.headerlink,
-dt:hover > a.headerlink,
-caption:hover > a.headerlink,
-p.caption:hover > a.headerlink,
-div.code-block-caption:hover > a.headerlink {
-    visibility: visible;
-}
-
->>>>>>> ed2650f7
 .versionmodified {
   font-style: italic;
 }
@@ -1105,7 +785,6 @@
   border-left-width: 6px;
   border-left-style: solid;
   background-color: var(--admonition-background);
-<<<<<<< HEAD
 }
 
 p.admonition-title {
@@ -1119,21 +798,6 @@
   user-select: none;
 }
 
-=======
-}
-
-p.admonition-title {
-  font-weight: bold;
-  margin: 0 -0.8rem;
-  padding: 0.4rem 0.6rem 0.4rem 2.5rem;
-  position: relative;
-  -moz-user-select: none;
-  -webkit-user-select: none;
-  -ms-user-select: none;
-  user-select: none;
-}
-
->>>>>>> ed2650f7
 p.admonition-title::before {
   font: normal normal normal 24px/1 'Material Icons';
   display: inline-block;
@@ -1145,7 +809,6 @@
 
 div.important, div.note, div.hint, div.tip {
   border-left-color: var(--note-background);
-<<<<<<< HEAD
 }
 
 div.important > p.admonition-title,
@@ -1163,25 +826,6 @@
   content: '\0e88e';
 }
 
-=======
-}
-
-div.important > p.admonition-title,
-div.note > p.admonition-title,
-div.hint > p.admonition-title,
-div.tip > p.admonition-title {
-  background-color: var(--note-background);
-  color: var(--note-text);
-}
-
-div.important > p.admonition-title::before,
-div.note > p.admonition-title::before,
-div.hint > p.admonition-title::before,
-div.tip > p.admonition-title::before {
-  content: '\0e88e';
-}
-
->>>>>>> ed2650f7
 div.attention, div.warning, div.caution {
   border-left-color: var(--warning-background);
 }
@@ -1354,11 +998,7 @@
 }
 
 pre, code {
-<<<<<<< HEAD
-  font-family: 'Consolas', 'Menlo', 'Deja Vu Sans Mono', 'Bitstream Vera Sans Mono', monospace;
-=======
   font-family: var(--monospace-font-family);
->>>>>>> ed2650f7
   font-size: 0.9em;
   overflow-wrap: break-word;
 }
