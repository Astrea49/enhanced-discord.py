--- conflicted
+++ resolved
@@ -27,14 +27,8 @@
     # and can do the following:
     user_id = user.id
     username = user.name
-<<<<<<< HEAD
     avatar = user.display_avatar.url
     await ctx.send(f"User found: {user_id} -- {username}\n{avatar}")
-=======
-    avatar = user.avatar.url
-    await ctx.send(f"User found: {user_id} -- {username}\n{avatar}")
-
->>>>>>> 75a23351
 
 @userinfo.error
 async def userinfo_error(ctx: commands.Context, error: commands.CommandError):
